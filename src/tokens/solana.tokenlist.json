{
  "name": "Solana Token List",
  "logoURI": "https://cdn.jsdelivr.net/gh/trustwallet/assets@master/blockchains/solana/info/logo.png",
  "keywords": [
    "solana",
    "spl"
  ],
  "tags": {
    "stablecoin": {
      "name": "stablecoin",
      "description": "Tokens that are fixed to an external asset, e.g. the US dollar"
    },
    "ethereum": {
      "name": "ethereum",
      "description": "Asset bridged from ethereum"
    },
    "lp-token": {
      "name": "lp-token",
      "description": "Asset representing liquidity provider token"
    },
    "wrapped-sollet": {
      "name": "wrapped-sollet",
      "description": "Asset wrapped using sollet bridge"
    },
    "wrapped": {
      "name": "wrapped",
      "description": "Asset wrapped using wormhole bridge"
    },
    "leveraged": {
      "name": "leveraged",
      "description": "Leveraged asset"
    },
    "bull": {
      "name": "bull",
      "description": "Leveraged Bull asset"
    },
    "bear": {
      "name": "bear",
      "description": "Leveraged Bear asset"
    },
    "nft": {
      "name": "nft",
      "description": "Non-fungible token"
    },
    "security-token": {
      "name": "security-token",
      "description": "Tokens that are used to gain access to an electronically restricted resource"
    },
    "utility-token": {
      "name": "utility-token",
      "description": "Tokens that are designed to be spent within a certain blockchain ecosystem e.g. most of the SPL-Tokens"
    },
    "tokenized-stock": {
      "name": "tokenized-stock",
      "description": "Tokenized stocks are tokenized derivatives that represent traditional securities, particularly shares in publicly firms traded on regulated exchanges"
    }
  },
  "timestamp": "2021-03-03T19:57:21+0000",
  "tokens": [
    {
      "chainId": 101,
      "address": "So11111111111111111111111111111111111111112",
      "symbol": "SOL",
      "name": "Wrapped SOL",
      "decimals": 9,
      "logoURI": "https://cdn.jsdelivr.net/gh/trustwallet/assets@master/blockchains/solana/info/logo.png",
      "tags": [],
      "extensions": {
        "website": "https://solana.com/",
        "serumV3Usdc": "9wFFyRfZBsuAha4YcuxcXLKwMxJR43S7fPfQLusDBzvT",
        "serumV3Usdt": "HWHvQhFmJB3NUcu1aihKmrKegfVxBEHzwVX6yZCKEsi1",
        "coingeckoId": "solana",
        "waterfallbot": "https://t.me/SOLwaterfall"
      }
    },
    {
      "chainId": 101,
      "address": "EPjFWdd5AufqSSqeM2qN1xzybapC8G4wEGGkZwyTDt1v",
      "symbol": "USDC",
      "name": "USD Coin",
      "decimals": 6,
      "logoURI": "https://cdn.jsdelivr.net/gh/solana-labs/token-list@main/assets/mainnet/EPjFWdd5AufqSSqeM2qN1xzybapC8G4wEGGkZwyTDt1v/logo.png",
      "tags": [
        "stablecoin"
      ],
      "extensions": {
        "website": "https://www.centre.io/",
        "coingeckoId": "usd-coin",
        "serumV3Usdt": "77quYg4MGneUdjgXCunt9GgM1usmrxKY31twEy3WHwcS"
      }
    },
    {
      "chainId": 101,
      "address": "2inRoG4DuMRRzZxAt913CCdNZCu2eGsDD9kZTrsj2DAZ",
      "symbol": "TSLA",
      "name": "Tesla Inc.",
      "decimals": 8,
      "logoURI": "https://s3-symbol-logo.tradingview.com/tesla--big.svg",
      "tags": [
        "tokenized-stock"
      ],
      "extensions": {
        "website": "https://www.digitalassets.ag/UnderlyingDetails?TSLA"
      }
    },
    {
      "chainId": 101,
      "address": "8bpRdBGPt354VfABL5xugP3pmYZ2tQjzRcqjg2kmwfbF",
      "symbol": "AAPL",
      "name": "Apple Inc.",
      "decimals": 8,
      "logoURI": "https://s3-symbol-logo.tradingview.com/apple.svg",
      "tags": [
        "tokenized-stock"
      ],
      "extensions": {
        "website": "https://www.digitalassets.ag/UnderlyingDetails?AAPL"
      }
    },
    {
      "chainId": 101,
      "address": "3vhcrQfEn8ashuBfE82F3MtEDFcBCEFfFw1ZgM3xj1s8",
      "symbol": "MSFT",
      "name": "Microsoft Corporation",
      "decimals": 8,
      "logoURI": "https://s3-symbol-logo.tradingview.com/microsoft.svg",
      "tags": [
        "tokenized-stock"
      ],
      "extensions": {
        "website": "https://www.digitalassets.ag/UnderlyingDetails?MSFT"
      }
    },
    {
      "chainId": 101,
      "address": "ASwYCbLedk85mRdPnkzrUXbbYbwe26m71af9rzrhC2Qz",
      "symbol": "MSTR",
      "name": "MicroStrategy Incorporated.",
      "decimals": 8,
      "logoURI": "https://s3-symbol-logo.tradingview.com/microstrategy.svg",
      "tags": [
        "tokenized-stock"
      ],
      "extensions": {
        "website": "https://www.digitalassets.ag/UnderlyingDetails?MSTR"
      }
    },
    {
      "chainId": 101,
      "address": "J25jdsEgTnAwB4nVq3dEQhwekbXCnVTGzFpVMPScXRgK",
      "symbol": "COIN",
      "name": "Coinbase Global Inc.",
      "decimals": 8,
      "logoURI": "https://s3-symbol-logo.tradingview.com/coinbase.svg",
      "tags": [
        "tokenized-stock"
      ],
      "extensions": {
        "website": "https://www.digitalassets.ag/UnderlyingDetails?COIN"
      }
    },
    {
      "chainId": 101,
      "address": "G2Cg4XoXdEJT5sfrSy9N6YCC3uuVV3AoTQSvMeSqT8ZV",
      "symbol": "ABC",
      "name": "AmerisourceBergen Corp",
      "decimals": 8,
      "logoURI": "https://s3-symbol-logo.tradingview.com/amerisourcebergen.svg",
      "tags": [
        "tokenized-stock"
      ],
      "extensions": {
        "website": "https://www.digitalassets.ag/UnderlyingDetails?ABC"
      }
    },
    {
      "chainId": 101,
      "address": "FqqVanFZosh4M4zqxzWUmEnky6nVANjghiSLaGqUAYGi",
      "symbol": "ABNB",
      "name": "Airbnb",
      "decimals": 8,
      "logoURI": "https://s3-symbol-logo.tradingview.com/airbnb.svg",
      "tags": [
        "tokenized-stock"
      ],
      "extensions": {
        "website": "https://www.digitalassets.ag/UnderlyingDetails?ABNB"
      }
    },
    {
      "chainId": 101,
      "address": "FgcUo7Ymua8r5xxsn9puizkLGN5w4i3nnBmasXvkcWfJ",
      "symbol": "ACB",
      "name": "Aurora Cannabis Inc",
      "decimals": 8,
      "logoURI": "https://s3-symbol-logo.tradingview.com/aurora-cannabis.svg",
      "tags": [
        "tokenized-stock"
      ],
      "extensions": {
        "website": "https://www.digitalassets.ag/UnderlyingDetails?ACB"
      }
    },
    {
      "chainId": 101,
      "address": "FenmUGWjsW5AohtHRbgLoPUZyWSK36Cd5a31XJWjnRur",
      "symbol": "AMC",
      "name": "AMC Entertainment Holdings",
      "decimals": 8,
      "logoURI": "https://s3-symbol-logo.tradingview.com/amc-entertainment-holdings.svg",
      "tags": [
        "tokenized-stock"
      ],
      "extensions": {
        "website": "https://www.digitalassets.ag/UnderlyingDetails?AMC"
      }
    },
    {
      "chainId": 101,
      "address": "7grgNP3tAJh7DRELmotHzC5Efth4e4SoBvgmFYTX9jPB",
      "symbol": "AMD",
      "name": "Advanced Micro Devices",
      "decimals": 8,
      "logoURI": "https://s3-symbol-logo.tradingview.com/advanced-micro-devices.svg",
      "tags": [
        "tokenized-stock"
      ],
      "extensions": {
        "website": "https://www.digitalassets.ag/UnderlyingDetails?AMD"
      }
    },
    {
      "chainId": 101,
      "address": "3bjpzTTK49eP8m1bYxw6HYAFGtzyWjvEyGYcFS4gbRAx",
      "symbol": "AMZN",
      "name": "Amazon",
      "decimals": 8,
      "logoURI": "https://s3-symbol-logo.tradingview.com/amazon.svg",
      "tags": [
        "tokenized-stock"
      ],
      "extensions": {
        "website": "https://www.digitalassets.ag/UnderlyingDetails?AMZN"
      }
    },
    {
      "chainId": 101,
      "address": "4cr7NH1BD2PMV38JQp58UaHUxzqhxeSiF7b6q1GCS7Ae",
      "symbol": "APHA",
      "name": "Aphria Inc",
      "decimals": 8,
      "logoURI": "https://s3-symbol-logo.tradingview.com/amphenol.svg",
      "tags": [
        "tokenized-stock"
      ],
      "extensions": {
        "website": "https://www.digitalassets.ag/UnderlyingDetails?APHA"
      }
    },
    {
      "chainId": 101,
      "address": "GPoBx2hycDs3t4Q8DeBme9RHb9nQpzH3a36iUoojHe16",
      "symbol": "ARKK",
      "name": "ARK Innovation ETF",
      "decimals": 8,
      "logoURI": "https://daag.cloud/icons/logo.png",
      "tags": [
        "tokenized-stock"
      ],
      "extensions": {
        "website": "https://www.digitalassets.ag/UnderlyingDetails?ARKK"
      }
    },
    {
      "chainId": 101,
      "address": "GgDDCnzZGQRUDy8jWqSqDDcPwAVg2YsKZfLPaTYBWdWt",
      "symbol": "BABA",
      "name": "Alibaba",
      "decimals": 8,
      "logoURI": "https://s3-symbol-logo.tradingview.com/alibaba.svg",
      "tags": [
        "tokenized-stock"
      ],
      "extensions": {
        "website": "https://www.digitalassets.ag/UnderlyingDetails?BABA"
      }
    },
    {
      "chainId": 101,
      "address": "6jSgnmu8yg7kaZRWp5MtQqNrWTUDk7KWXhZhJPmsQ65y",
      "symbol": "BB",
      "name": "BlackBerry",
      "decimals": 8,
      "logoURI": "https://s3-symbol-logo.tradingview.com/blackberry.svg",
      "tags": [
        "tokenized-stock"
      ],
      "extensions": {
        "website": "https://www.digitalassets.ag/UnderlyingDetails?BB"
      }
    },
    {
      "chainId": 101,
      "address": "9Vovr1bqDbMQ8DyaizdC7n1YVvSia8r3PQ1RcPFqpQAs",
      "symbol": "BILI",
      "name": "Bilibili Inc",
      "decimals": 8,
      "logoURI": "https://s3-symbol-logo.tradingview.com/bilibili.svg",
      "tags": [
        "tokenized-stock"
      ],
      "extensions": {
        "website": "https://www.digitalassets.ag/UnderlyingDetails?BILI"
      }
    },
    {
      "chainId": 101,
      "address": "j35qY1SbQ3k7b2WAR5cNETDKzDESxGnYbArsLNRUzg2",
      "symbol": "BITW",
      "name": "Bitwise 10 Crypto Index Fund",
      "decimals": 8,
      "logoURI": "https://daag.cloud/icons/logo.png",
      "tags": [
        "tokenized-stock"
      ],
      "extensions": {
        "website": "https://www.digitalassets.ag/UnderlyingDetails?BITW"
      }
    },
    {
      "chainId": 101,
      "address": "AykRYHVEERRoKGzfg2AMTqEFGmCGk9LNnGv2k5FgjKVB",
      "symbol": "BNTX",
      "name": "BioNTech",
      "decimals": 8,
      "logoURI": "https://daag.cloud/icons/logo.png",
      "tags": [
        "tokenized-stock"
      ],
      "extensions": {
        "website": "https://www.digitalassets.ag/UnderlyingDetails?BNTX"
      }
    },
    {
      "chainId": 101,
      "address": "Dj76V3vdFGGE8444NWFACR5qmtJrrSop5RCBAGbC88nr",
      "symbol": "BRKA",
      "name": "Berkshire Hathaway Inc",
      "decimals": 8,
      "logoURI": "https://daag.cloud/icons/logo.png",
      "tags": [
        "tokenized-stock"
      ],
      "extensions": {
        "website": "https://www.digitalassets.ag/UnderlyingDetails?BRKA"
      }
    },
    {
      "chainId": 101,
      "address": "8TUg3Kpa4pNfaMvgyFdvwyiPBSnyTx7kK5EDfb42N6VK",
      "symbol": "BYND",
      "name": "Beyond Meat Inc",
      "decimals": 8,
      "logoURI": "https://s3-symbol-logo.tradingview.com/beyond-meat.svg",
      "tags": [
        "tokenized-stock"
      ],
      "extensions": {
        "website": "https://www.digitalassets.ag/UnderlyingDetails?BYND"
      }
    },
    {
      "chainId": 101,
      "address": "8FyEsMuDWAMMusMqVEstt2sDkMvcUKsTy1gF6oMfWZcG",
      "symbol": "CGC",
      "name": "Canopy Growth Corp",
      "decimals": 8,
      "logoURI": "https://s3-symbol-logo.tradingview.com/canopy-growth.svg",
      "tags": [
        "tokenized-stock"
      ],
      "extensions": {
        "website": "https://www.digitalassets.ag/UnderlyingDetails?CGC"
      }
    },
    {
      "chainId": 101,
      "address": "DUFVbhWf7FsUo3ouMnFbDjv4YYaRE1Sz9jvAmDsNTt1m",
      "symbol": "CRON",
      "name": "Chronos Group Inc",
      "decimals": 8,
      "logoURI": "https://s3-symbol-logo.tradingview.com/cronos-group.svg",
      "tags": [
        "tokenized-stock"
      ],
      "extensions": {
        "website": "https://www.digitalassets.ag/UnderlyingDetails?CRON"
      }
    },
    {
      "chainId": 101,
      "address": "J9GVpBChXZ8EK7JuPsLSDV17BF9KLJweBQet3L6ZWvTC",
      "symbol": "EEM",
      "name": "iShares MSCI Emerging Markets ETF",
      "decimals": 8,
      "logoURI": "https://s3-symbol-logo.tradingview.com/ishares.svg",
      "tags": [
        "tokenized-stock"
      ],
      "extensions": {
        "website": "https://www.digitalassets.ag/UnderlyingDetails?EEM"
      }
    },
    {
      "chainId": 101,
      "address": "6Xj2NzAW437UUomaxFiVyJQPGvvup6YLeXFQpp4kqNaD",
      "symbol": "EFA",
      "name": "iShares MSCI EAFE ETF",
      "decimals": 8,
      "logoURI": "https://s3-symbol-logo.tradingview.com/ishares.svg",
      "tags": [
        "tokenized-stock"
      ],
      "extensions": {
        "website": "https://www.digitalassets.ag/UnderlyingDetails?EFA"
      }
    },
    {
      "chainId": 101,
      "address": "5YMFoVuoQzdivpm6W97UGKkHxq6aEhipuNkA8imPDoa1",
      "symbol": "ETHE",
      "name": "Grayscale Ethereum Trust",
      "decimals": 8,
      "logoURI": "https://daag.cloud/icons/logo.png",
      "tags": [
        "tokenized-stock"
      ],
      "extensions": {
        "website": "https://www.digitalassets.ag/UnderlyingDetails?ETHE"
      }
    },
    {
      "chainId": 101,
      "address": "C9vMZBz1UCmYSCmMcZFw6N9AsYhXDAWnuhxd8ygCA1Ah",
      "symbol": "EWA",
      "name": "iShares MSCI Australia ETF",
      "decimals": 8,
      "logoURI": "https://s3-symbol-logo.tradingview.com/ishares.svg",
      "tags": [
        "tokenized-stock"
      ],
      "extensions": {
        "website": "https://www.digitalassets.ag/UnderlyingDetails?EWA"
      }
    },
    {
      "chainId": 101,
      "address": "AcXn3WXPARC7r5JwrkPHSUmBGWyWx1vRydNHXXvgc8V6",
      "symbol": "EWJ",
      "name": "iShares MSCI Japan ETF",
      "decimals": 8,
      "logoURI": "https://s3-symbol-logo.tradingview.com/ishares.svg",
      "tags": [
        "tokenized-stock"
      ],
      "extensions": {
        "website": "https://www.digitalassets.ag/UnderlyingDetails?EWJ"
      }
    },
    {
      "chainId": 101,
      "address": "8ihxfcxBZ7dZyfnpXJiGrgEZfrKWbZUk6LjfosLrQfR",
      "symbol": "EWY",
      "name": "iShares MSCI South Korea ETF",
      "decimals": 8,
      "logoURI": "https://s3-symbol-logo.tradingview.com/ishares.svg",
      "tags": [
        "tokenized-stock"
      ],
      "extensions": {
        "website": "https://www.digitalassets.ag/UnderlyingDetails?EWY"
      }
    },
    {
      "chainId": 101,
      "address": "N5ykto2MU7CNcLX7sgWFe3M2Vpy7wq8gDt2sVNDe6aH",
      "symbol": "EWZ",
      "name": "iShares MSCI Brazil ETF",
      "decimals": 8,
      "logoURI": "https://s3-symbol-logo.tradingview.com/ishares.svg",
      "tags": [
        "tokenized-stock"
      ],
      "extensions": {
        "website": "https://www.digitalassets.ag/UnderlyingDetails?EWZ"
      }
    },
    {
      "chainId": 101,
      "address": "3K9pfJzKiAm9upcyDWk5NBVdjxVtqXN8sVfQ4aR6qwb2",
      "symbol": "FB",
      "name": "Facebook",
      "decimals": 8,
      "logoURI": "https://s3-symbol-logo.tradingview.com/facebook.svg",
      "tags": [
        "tokenized-stock"
      ],
      "extensions": {
        "website": "https://www.digitalassets.ag/UnderlyingDetails?FB"
      }
    },
    {
      "chainId": 101,
      "address": "Ege7FzfrrBSusVQrRUuTiFVCSc8u2R9fRWh4qLjdNYfz",
      "symbol": "FXI",
      "name": "iShares China Large-Cap ETF",
      "decimals": 8,
      "logoURI": "https://s3-symbol-logo.tradingview.com/ishares.svg",
      "tags": [
        "tokenized-stock"
      ],
      "extensions": {
        "website": "https://www.digitalassets.ag/UnderlyingDetails?FXI"
      }
    },
    {
      "chainId": 101,
      "address": "FiV4TtDtnjaf8m8vw2a7uc9hRoFvvu9Ft7GzxiMujn3t",
      "symbol": "GBTC",
      "name": "Grayscale Bitcoin Trust",
      "decimals": 8,
      "logoURI": "https://daag.cloud/icons/logo.png",
      "tags": [
        "tokenized-stock"
      ],
      "extensions": {
        "website": "https://www.digitalassets.ag/UnderlyingDetails?GBTC"
      }
    },
    {
      "chainId": 101,
      "address": "7FYk6a91TiFWigBvCf8KbuEMyyfpqET5QHFkRtiD2XxF",
      "symbol": "GDX",
      "name": "VanEck Vectors Gold Miners Etf",
      "decimals": 8,
      "logoURI": "https://s3-symbol-logo.tradingview.com/vaneck.svg",
      "tags": [
        "tokenized-stock"
      ],
      "extensions": {
        "website": "https://www.digitalassets.ag/UnderlyingDetails?GDX"
      }
    },
    {
      "chainId": 101,
      "address": "EGhhk4sHgY1SBYsgkfgyGNhAKBXqn6QyKNx7W13evx9D",
      "symbol": "GDXJ",
      "name": "VanEck Vectors Junior Gold Miners Etf",
      "decimals": 8,
      "logoURI": "https://s3-symbol-logo.tradingview.com/vaneck.svg",
      "tags": [
        "tokenized-stock"
      ],
      "extensions": {
        "website": "https://www.digitalassets.ag/UnderlyingDetails?GDXJ"
      }
    },
    {
      "chainId": 101,
      "address": "9HyU5EEyPvkxeuekNUwsHzmMCJoiw8FZBGWaNih2oux1",
      "symbol": "GLD",
      "name": "SPDR Gold Shares",
      "decimals": 8,
      "logoURI": "https://daag.cloud/icons/logo.png",
      "tags": [
        "tokenized-stock"
      ],
      "extensions": {
        "website": "https://www.digitalassets.ag/UnderlyingDetails?GLD"
      }
    },
    {
      "chainId": 101,
      "address": "EYLa7susWhzqDNKYe7qLhFHb3Y9kdNwThc6QSnc4TLWN",
      "symbol": "GLXY",
      "name": "Galaxy Digital Holdings",
      "decimals": 8,
      "logoURI": "https://daag.cloud/icons/logo.png",
      "tags": [
        "tokenized-stock"
      ],
      "extensions": {
        "website": "https://www.digitalassets.ag/UnderlyingDetails?GLXY"
      }
    },
    {
      "chainId": 101,
      "address": "Ac2wmyujRxiGtb5msS7fKzGycaCF7K8NbVs5ortE6MFo",
      "symbol": "GME",
      "name": "GameStop",
      "decimals": 8,
      "logoURI": "https://s3-symbol-logo.tradingview.com/gamestop.svg",
      "tags": [
        "tokenized-stock"
      ],
      "extensions": {
        "website": "https://www.digitalassets.ag/UnderlyingDetails?GME"
      }
    },
    {
      "chainId": 101,
      "address": "7uzWUPC6XsWkgFAuDjpZgPVH9p3WqeKTvTJqLM1RXX6w",
      "symbol": "GOOGL",
      "name": "Google",
      "decimals": 8,
      "logoURI": "https://s3-symbol-logo.tradingview.com/alphabet.svg",
      "tags": [
        "tokenized-stock"
      ],
      "extensions": {
        "website": "https://www.digitalassets.ag/UnderlyingDetails?GOOGL"
      }
    },
    {
      "chainId": 101,
      "address": "6CuCUCYovcLxwaKuxWm8uTquVKGWaAydcFEU3NrtvxGZ",
      "symbol": "INTC",
      "name": "Intel Corp",
      "decimals": 8,
      "logoURI": "https://s3-symbol-logo.tradingview.com/intel.svg",
      "tags": [
        "tokenized-stock"
      ],
      "extensions": {
        "website": "https://www.digitalassets.ag/UnderlyingDetails?INTC"
      }
    },
    {
      "chainId": 101,
      "address": "6H26K637YNAjZycRosvBR3ENKFGMsbr4xmoV7ca83GWf",
      "symbol": "JUST",
      "name": "Just Group PLC",
      "decimals": 8,
      "logoURI": "https://daag.cloud/icons/logo.png",
      "tags": [
        "tokenized-stock"
      ],
      "extensions": {
        "website": "https://www.digitalassets.ag/UnderlyingDetails?JUST"
      }
    },
    {
      "chainId": 101,
      "address": "FFRtWiE8FT7HMf673r9cmpabHVQfa2QEf4rSRwNo4JM3",
      "symbol": "MRNA",
      "name": "Moderna",
      "decimals": 8,
      "logoURI": "https://s3-symbol-logo.tradingview.com/moderna.svg",
      "tags": [
        "tokenized-stock"
      ],
      "extensions": {
        "website": "https://www.digitalassets.ag/UnderlyingDetails?MRNA"
      }
    },
    {
      "chainId": 101,
      "address": "Hfbh3GU8AdYCw4stirFy2RPGtwQbbzToG2DgFozAymUb",
      "symbol": "NFLX",
      "name": "Netflix",
      "decimals": 8,
      "logoURI": "https://s3-symbol-logo.tradingview.com/netflix.svg",
      "tags": [
        "tokenized-stock"
      ],
      "extensions": {
        "website": "https://www.digitalassets.ag/UnderlyingDetails?NFLX"
      }
    },
    {
      "chainId": 101,
      "address": "56Zwe8Crm4pXvmByCxmGDjYrLPxkenTrckdRM7WG3zQv",
      "symbol": "NIO",
      "name": "Nio",
      "decimals": 8,
      "logoURI": "https://s3-symbol-logo.tradingview.com/nio.svg",
      "tags": [
        "tokenized-stock"
      ],
      "extensions": {
        "website": "https://www.digitalassets.ag/UnderlyingDetails?NIO"
      }
    },
    {
      "chainId": 101,
      "address": "HP9WMRDV3KdUfJ7CNn5Wf8JzLczwxdnQYTHDAa9yCSnq",
      "symbol": "NOK",
      "name": "Nokia",
      "decimals": 8,
      "logoURI": "https://s3-symbol-logo.tradingview.com/nokia.svg",
      "tags": [
        "tokenized-stock"
      ],
      "extensions": {
        "website": "https://www.digitalassets.ag/UnderlyingDetails?NOK"
      }
    },
    {
      "chainId": 101,
      "address": "GpM58T33eTrGEdHmeFnSVksJjJT6JVdTvim59ipTgTNh",
      "symbol": "NVDA",
      "name": "NVIDIA",
      "decimals": 8,
      "logoURI": "https://s3-symbol-logo.tradingview.com/nvidia.svg",
      "tags": [
        "tokenized-stock"
      ],
      "extensions": {
        "website": "https://www.digitalassets.ag/UnderlyingDetails?NVDA"
      }
    },
    {
      "chainId": 101,
      "address": "CRCop5kHBDLTYJyG7z3u6yiVQi4FQHbyHdtb18Qh2Ta9",
      "symbol": "PENN",
      "name": "Penn National Gaming",
      "decimals": 8,
      "logoURI": "https://s3-symbol-logo.tradingview.com/penn-national-gaming.svg",
      "tags": [
        "tokenized-stock"
      ],
      "extensions": {
        "website": "https://www.digitalassets.ag/UnderlyingDetails?PENN"
      }
    },
    {
      "chainId": 101,
      "address": "97v2oXMQ2MMAkgUnoQk3rNhrZCRThorYhvz1poAe9stk",
      "symbol": "PFE",
      "name": "Pfizer",
      "decimals": 8,
      "logoURI": "https://s3-symbol-logo.tradingview.com/pfizer.svg",
      "tags": [
        "tokenized-stock"
      ],
      "extensions": {
        "website": "https://www.digitalassets.ag/UnderlyingDetails?PFE"
      }
    },
    {
      "chainId": 101,
      "address": "AwutBmwmhehaMh18CxqFPPN311uCB1M2awp68A2bG41v",
      "symbol": "PYPL",
      "name": "PayPal",
      "decimals": 8,
      "logoURI": "https://s3-symbol-logo.tradingview.com/paypal.svg",
      "tags": [
        "tokenized-stock"
      ],
      "extensions": {
        "website": "https://www.digitalassets.ag/UnderlyingDetails?PYPL"
      }
    },
    {
      "chainId": 101,
      "address": "8Sa7BjogSJnkHyhtRTKNDDTDtASnWMcAsD4ySVNSFu27",
      "symbol": "SLV",
      "name": "iShares Silver Trust",
      "decimals": 8,
      "logoURI": "https://s3-symbol-logo.tradingview.com/ishares.svg",
      "tags": [
        "tokenized-stock"
      ],
      "extensions": {
        "website": "https://www.digitalassets.ag/UnderlyingDetails?SLV"
      }
    },
    {
      "chainId": 101,
      "address": "CS4tNS523VCLiTsGnYEAd6GqfrZNLtA14C98DC6gE47g",
      "symbol": "SPY",
      "name": "SPDR S&P 500 ETF",
      "decimals": 8,
      "logoURI": "https://s3-symbol-logo.tradingview.com/country/US.svg",
      "tags": [
        "tokenized-stock"
      ],
      "extensions": {
        "website": "https://www.digitalassets.ag/UnderlyingDetails?SPY"
      }
    },
    {
      "chainId": 101,
      "address": "BLyrWJuDyYnDaUMxqBMqkDYAeajnyode1ARh7TxtakEh",
      "symbol": "SQ",
      "name": "Square",
      "decimals": 8,
      "logoURI": "https://s3-symbol-logo.tradingview.com/square.svg",
      "tags": [
        "tokenized-stock"
      ],
      "extensions": {
        "website": "https://www.digitalassets.ag/UnderlyingDetails?SQ"
      }
    },
    {
      "chainId": 101,
      "address": "HSDepE3xvbyRDx4M11LX7Hf9qgHSopfTXxAoeatCcwWF",
      "symbol": "SUN",
      "name": "Sunoco LP",
      "decimals": 8,
      "logoURI": "https://s3-symbol-logo.tradingview.com/sunoco.svg",
      "tags": [
        "tokenized-stock"
      ],
      "extensions": {
        "website": "https://www.digitalassets.ag/UnderlyingDetails?SUN"
      }
    },
    {
      "chainId": 101,
      "address": "LZufgu7ekMcWBUypPMBYia2ipnFzpxpZgRBFLhYswgR",
      "symbol": "TLRY",
      "name": "Tilray Inc",
      "decimals": 8,
      "logoURI": "https://s3-symbol-logo.tradingview.com/tilray.svg",
      "tags": [
        "tokenized-stock"
      ],
      "extensions": {
        "website": "https://www.digitalassets.ag/UnderlyingDetails?TLRY"
      }
    },
    {
      "chainId": 101,
      "address": "2iCUKaCQpGvnaBimLprKWT8bNGF92e6LxWq4gjsteWfx",
      "symbol": "TSM",
      "name": "Taiwan Semiconductor Mfg",
      "decimals": 8,
      "logoURI": "https://s3-symbol-logo.tradingview.com/taiwan-semiconductor.svg",
      "tags": [
        "tokenized-stock"
      ],
      "extensions": {
        "website": "https://www.digitalassets.ag/UnderlyingDetails?TSM"
      }
    },
    {
      "chainId": 101,
      "address": "BZMg4HyyHVUJkwh2yuv6duu4iQUaXRxT6sK1dT7FcaZf",
      "symbol": "TUR",
      "name": "iShares MSCI Turkey ETF",
      "decimals": 8,
      "logoURI": "https://s3-symbol-logo.tradingview.com/ishares.svg",
      "tags": [
        "tokenized-stock"
      ],
      "extensions": {
        "website": "https://www.digitalassets.ag/UnderlyingDetails?TUR"
      }
    },
    {
      "chainId": 101,
      "address": "C2tNm8bMU5tz6KdXjHY5zewsN1Wv1TEbxK9XGTCgUZMJ",
      "symbol": "TWTR",
      "name": "Twitter",
      "decimals": 8,
      "logoURI": "https://s3-symbol-logo.tradingview.com/twitter.svg",
      "tags": [
        "tokenized-stock"
      ],
      "extensions": {
        "website": "https://www.digitalassets.ag/UnderlyingDetails?TWTR"
      }
    },
    {
      "chainId": 101,
      "address": "4kmVbBDCzYam3S4e9XqKQkLCEz16gu3dTTo65KbhShuv",
      "symbol": "UBER",
      "name": "Uber",
      "decimals": 8,
      "logoURI": "https://s3-symbol-logo.tradingview.com/uber.svg",
      "tags": [
        "tokenized-stock"
      ],
      "extensions": {
        "website": "https://www.digitalassets.ag/UnderlyingDetails?UBER"
      }
    },
    {
      "chainId": 101,
      "address": "J645gMdx9zSMM2VySLBrtv6Zv1HyEjPqQXVGRAPYqzvK",
      "symbol": "USO",
      "name": "United States Oil Fund",
      "decimals": 8,
      "logoURI": "https://s3-symbol-logo.tradingview.com/country/US.svg",
      "tags": [
        "tokenized-stock"
      ],
      "extensions": {
        "website": "https://www.digitalassets.ag/UnderlyingDetails?USO"
      }
    },
    {
      "chainId": 101,
      "address": "3LjkoC9FYEqRKNpy7xz3nxfnGVAt1SNS98rYwF2adQWB",
      "symbol": "VXX",
      "name": "iPath B S&P 500 VIX S/T Futs ETN",
      "decimals": 8,
      "logoURI": "https://daag.cloud/icons/logo.png",
      "tags": [
        "tokenized-stock"
      ],
      "extensions": {
        "website": "https://www.digitalassets.ag/UnderlyingDetails?VXX"
      }
    },
    {
      "chainId": 101,
      "address": "BcALTCjD4HJJxBDUXi3nHUgqsJmXAQdBbQrcmtLtqZaf",
      "symbol": "ZM",
      "name": "Zoom",
      "decimals": 8,
      "logoURI": "https://s3-symbol-logo.tradingview.com/zoom-video-communications.svg",
      "tags": [
        "tokenized-stock"
      ],
      "extensions": {
        "website": "https://www.digitalassets.ag/UnderlyingDetails?ZM"
      }
    },
    {
      "chainId": 101,
      "address": "9n4nbM75f5Ui33ZbPYXn59EwSgE8CGsHtAeTH5YFeJ9E",
      "symbol": "BTC",
      "name": "Wrapped Bitcoin (Sollet)",
      "decimals": 6,
      "logoURI": "https://cdn.jsdelivr.net/gh/trustwallet/assets@master/blockchains/bitcoin/info/logo.png",
      "tags": [
        "wrapped-sollet",
        "ethereum"
      ],
      "extensions": {
        "bridgeContract": "https://etherscan.io/address/0xeae57ce9cc1984f202e15e038b964bb8bdf7229a",
        "serumV3Usdc": "A8YFbxQYFVqKZaoYJLLUVcQiWP7G2MeEgW5wsAQgMvFw",
        "serumV3Usdt": "C1EuT9VokAKLiW7i2ASnZUvxDoKuKkCpDDeNxAptuNe4",
        "coingeckoId": "bitcoin"
      }
    },
    {
      "chainId": 101,
      "address": "2FPyTwcZLUg1MDrwsyoP4D6s1tM7hAkHYRjkNb5w6Pxk",
      "symbol": "ETH",
      "name": "Wrapped Ethereum (Sollet)",
      "decimals": 6,
      "logoURI": "https://cdn.jsdelivr.net/gh/trustwallet/assets@master/blockchains/ethereum/assets/0xC02aaA39b223FE8D0A0e5C4F27eAD9083C756Cc2/logo.png",
      "tags": [
        "wrapped-sollet",
        "ethereum"
      ],
      "extensions": {
        "bridgeContract": "https://etherscan.io/address/0xeae57ce9cc1984f202e15e038b964bb8bdf7229a",
        "serumV3Usdc": "4tSvZvnbyzHXLMTiFonMyxZoHmFqau1XArcRCVHLZ5gX",
        "serumV3Usdt": "7dLVkUfBVfCGkFhSXDCq1ukM9usathSgS716t643iFGF",
        "coingeckoId": "ethereum"
      }
    },
    {
      "chainId": 101,
      "address": "3JSf5tPeuscJGtaCp5giEiDhv51gQ4v3zWg8DGgyLfAB",
      "symbol": "YFI",
      "name": "Wrapped YFI (Sollet)",
      "decimals": 6,
      "logoURI": "https://cdn.jsdelivr.net/gh/trustwallet/assets@master/blockchains/ethereum/assets/0x0bc529c00C6401aEF6D220BE8C6Ea1667F6Ad93e/logo.png",
      "tags": [
        "wrapped-sollet",
        "ethereum"
      ],
      "extensions": {
        "bridgeContract": "https://etherscan.io/address/0xeae57ce9cc1984f202e15e038b964bb8bdf7229a",
        "serumV3Usdc": "7qcCo8jqepnjjvB5swP4Afsr3keVBs6gNpBTNubd1Kr2",
        "serumV3Usdt": "3Xg9Q4VtZhD4bVYJbTfgGWFV5zjE3U7ztSHa938zizte",
        "coingeckoId": "yearn-finance"
      }
    },
    {
      "chainId": 101,
      "address": "CWE8jPTUYhdCTZYWPTe1o5DFqfdjzWKc9WKz6rSjQUdG",
      "symbol": "LINK",
      "name": "Wrapped Chainlink (Sollet)",
      "decimals": 6,
      "logoURI": "https://cdn.jsdelivr.net/gh/trustwallet/assets@master/blockchains/ethereum/assets/0x514910771AF9Ca656af840dff83E8264EcF986CA/logo.png",
      "tags": [
        "wrapped-sollet",
        "ethereum"
      ],
      "extensions": {
        "bridgeContract": "https://etherscan.io/address/0xeae57ce9cc1984f202e15e038b964bb8bdf7229a",
        "serumV3Usdc": "3hwH1txjJVS8qv588tWrjHfRxdqNjBykM1kMcit484up",
        "serumV3Usdt": "3yEZ9ZpXSQapmKjLAGKZEzUNA1rcupJtsDp5mPBWmGZR",
        "coingeckoId": "chainlink"
      }
    },
    {
      "chainId": 101,
      "address": "Ga2AXHpfAF6mv2ekZwcsJFqu7wB4NV331qNH7fW9Nst8",
      "symbol": "XRP",
      "name": "Wrapped XRP (Sollet)",
      "decimals": 6,
      "logoURI": "https://cdn.jsdelivr.net/gh/trustwallet/assets@master/blockchains/ripple/info/logo.png",
      "tags": [
        "wrapped-sollet",
        "ethereum"
      ],
      "extensions": {
        "bridgeContract": "https://etherscan.io/address/0xeae57ce9cc1984f202e15e038b964bb8bdf7229a",
        "coingeckoId": "ripple"
      }
    },
    {
      "chainId": 101,
      "address": "BQcdHdAQW1hczDbBi9hiegXAR7A98Q9jx3X3iBBBDiq4",
      "symbol": "wUSDT",
      "name": "Wrapped USDT (Sollet)",
      "decimals": 6,
      "logoURI": "https://cdn.jsdelivr.net/gh/solana-labs/explorer/public/tokens/usdt.svg",
      "tags": [
        "stablecoin",
        "wrapped-sollet",
        "ethereum"
      ],
      "extensions": {
        "bridgeContract": "https://etherscan.io/address/0xeae57ce9cc1984f202e15e038b964bb8bdf7229a",
        "coingeckoId": "tether"
      }
    },
    {
      "chainId": 101,
      "address": "AR1Mtgh7zAtxuxGd2XPovXPVjcSdY3i4rQYisNadjfKy",
      "symbol": "SUSHI",
      "name": "Wrapped SUSHI (Sollet)",
      "decimals": 6,
      "logoURI": "https://cdn.jsdelivr.net/gh/trustwallet/assets@master/blockchains/ethereum/assets/0x6B3595068778DD592e39A122f4f5a5cF09C90fE2/logo.png",
      "tags": [
        "wrapped-sollet",
        "ethereum"
      ],
      "extensions": {
        "website": "https://www.sushi.com",
        "bridgeContract": "https://etherscan.io/address/0xeae57ce9cc1984f202e15e038b964bb8bdf7229a",
        "serumV3Usdc": "A1Q9iJDVVS8Wsswr9ajeZugmj64bQVCYLZQLra2TMBMo",
        "serumV3Usdt": "6DgQRTpJTnAYBSShngAVZZDq7j9ogRN1GfSQ3cq9tubW",
        "coingeckoId": "sushi",
        "waterfallbot": "https://bit.ly/SUSHIwaterfall"
      }
    },
    {
      "chainId": 101,
      "address": "CsZ5LZkDS7h9TDKjrbL7VAwQZ9nsRu8vJLhRYfmGaN8K",
      "symbol": "ALEPH",
      "name": "Wrapped ALEPH (Sollet)",
      "decimals": 6,
      "logoURI": "https://cdn.jsdelivr.net/gh/trustwallet/assets@master/blockchains/nuls/assets/NULSd6HgyZkiqLnBzTaeSQfx1TNg2cqbzq51h/logo.png",
      "tags": [
        "wrapped-sollet",
        "ethereum"
      ],
      "extensions": {
        "bridgeContract": "https://etherscan.io/address/0xeae57ce9cc1984f202e15e038b964bb8bdf7229a",
        "serumV3Usdc": "GcoKtAmTy5QyuijXSmJKBtFdt99e6Buza18Js7j9AJ6e",
        "serumV3Usdt": "Gyp1UGRgbrb6z8t7fpssxEKQgEmcJ4pVnWW3ds2p6ZPY",
        "coingeckoId": "aleph"
      }
    },
    {
      "chainId": 101,
      "address": "SF3oTvfWzEP3DTwGSvUXRrGTvr75pdZNnBLAH9bzMuX",
      "symbol": "SXP",
      "name": "Wrapped SXP (Sollet)",
      "decimals": 6,
      "logoURI": "https://cdn.jsdelivr.net/gh/trustwallet/assets/blockchains/ethereum/assets/0x8CE9137d39326AD0cD6491fb5CC0CbA0e089b6A9/logo.png",
      "tags": [
        "wrapped-sollet",
        "ethereum"
      ],
      "extensions": {
        "bridgeContract": "https://etherscan.io/address/0xeae57ce9cc1984f202e15e038b964bb8bdf7229a",
        "serumV3Usdc": "4LUro5jaPaTurXK737QAxgJywdhABnFAMQkXX4ZyqqaZ",
        "serumV3Usdt": "8afKwzHR3wJE7W7Y5hvQkngXh6iTepSZuutRMMy96MjR",
        "coingeckoId": "swipe"
      }
    },
    {
      "chainId": 101,
      "address": "BtZQfWqDGbk9Wf2rXEiWyQBdBY1etnUUn6zEphvVS7yN",
      "symbol": "HGET",
      "name": "Wrapped Hedget (Sollet)",
      "decimals": 6,
      "logoURI": "https://www.hedget.com/images/favicon.svg",
      "tags": [
        "wrapped-sollet",
        "ethereum"
      ],
      "extensions": {
        "website": "https://www.hedget.com/",
        "bridgeContract": "https://etherscan.io/address/0xeae57ce9cc1984f202e15e038b964bb8bdf7229a",
        "serumV3Usdc": "88vztw7RTN6yJQchVvxrs6oXUDryvpv9iJaFa1EEmg87",
        "serumV3Usdt": "ErQXxiNfJgd4fqQ58PuEw5xY35TZG84tHT6FXf5s4UxY",
        "coingeckoId": "hedget"
      }
    },
    {
      "chainId": 101,
      "address": "5Fu5UUgbjpUvdBveb3a1JTNirL8rXtiYeSMWvKjtUNQv",
      "symbol": "CREAM",
      "name": "Wrapped Cream Finance (Sollet)",
      "decimals": 6,
      "logoURI": "https://cdn.jsdelivr.net/gh/trustwallet/assets@master/blockchains/smartchain/assets/0xd4CB328A82bDf5f03eB737f37Fa6B370aef3e888/logo.png",
      "tags": [
        "wrapped-sollet",
        "ethereum"
      ],
      "extensions": {
        "bridgeContract": "https://etherscan.io/address/0xeae57ce9cc1984f202e15e038b964bb8bdf7229a",
        "serumV3Usdc": "7nZP6feE94eAz9jmfakNJWPwEKaeezuKKC5D1vrnqyo2",
        "serumV3Usdt": "4ztJEvQyryoYagj2uieep3dyPwG2pyEwb2dKXTwmXe82",
        "coingeckoId": "cream-2"
      }
    },
    {
      "chainId": 101,
      "address": "873KLxCbz7s9Kc4ZzgYRtNmhfkQrhfyWGZJBmyCbC3ei",
      "symbol": "UBXT",
      "name": "Wrapped Upbots (Sollet)",
      "decimals": 6,
      "logoURI": "https://assets.coingecko.com/coins/images/12476/small/UBXT.png?1600132967",
      "tags": [
        "wrapped-sollet",
        "ethereum"
      ],
      "extensions": {
        "website": "https://upbots.com/",
        "explorer": "https://etherscan.io/address/0xeae57ce9cc1984f202e15e038b964bb8bdf7229a",
        "serumV3Usdc": "2wr3Ab29KNwGhtzr5HaPCyfU1qGJzTUAN4amCLZWaD1H",
        "serumV3Usdt": "F1T7b6pnR8Pge3qmfNUfW6ZipRDiGpMww6TKTrRU4NiL",
        "coingeckoId": "upbots"
      }
    },
    {
      "chainId": 101,
      "address": "HqB7uswoVg4suaQiDP3wjxob1G5WdZ144zhdStwMCq7e",
      "symbol": "HNT",
      "name": "Wrapped Helium (Sollet)",
      "decimals": 6,
      "logoURI": "https://assets.coingecko.com/coins/images/4284/small/Helium_HNT.png?1612620071",
      "tags": [
        "wrapped-sollet",
        "ethereum"
      ],
      "extensions": {
        "bridgeContract": "https://etherscan.io/address/0xeae57ce9cc1984f202e15e038b964bb8bdf7229a",
        "serumV3Usdc": "CnUV42ZykoKUnMDdyefv5kP6nDSJf7jFd7WXAecC6LYr",
        "serumV3Usdt": "8FpuMGLtMZ7Wt9ZvyTGuTVwTwwzLYfS5NZWcHxbP1Wuh",
        "coingeckoId": "helium"
      }
    },
    {
      "chainId": 101,
      "address": "9S4t2NEAiJVMvPdRYKVrfJpBafPBLtvbvyS3DecojQHw",
      "symbol": "FRONT",
      "name": "Wrapped FRONT (Sollet)",
      "decimals": 6,
      "logoURI": "https://cdn.jsdelivr.net/gh/trustwallet/assets@master/blockchains/ethereum/assets/0xf8C3527CC04340b208C854E985240c02F7B7793f/logo.png",
      "tags": [
        "wrapped-sollet",
        "ethereum"
      ],
      "extensions": {
        "bridgeContract": "https://etherscan.io/address/0xeae57ce9cc1984f202e15e038b964bb8bdf7229a",
        "serumV3Usdc": "9Zx1CvxSVdroKMMWf2z8RwrnrLiQZ9VkQ7Ex3syQqdSH",
        "serumV3Usdt": "CGC4UgWwqA9PET6Tfx6o6dLv94EK2coVkPtxgNHuBtxj",
        "coingeckoId": "frontier-token"
      }
    },
    {
      "chainId": 101,
      "address": "6WNVCuxCGJzNjmMZoKyhZJwvJ5tYpsLyAtagzYASqBoF",
      "symbol": "AKRO",
      "name": "Wrapped AKRO (Sollet)",
      "decimals": 6,
      "logoURI": "https://cdn.jsdelivr.net/gh/trustwallet/assets@master/blockchains/ethereum/assets/0xb2734a4Cec32C81FDE26B0024Ad3ceB8C9b34037/logo.png",
      "tags": [
        "wrapped-sollet",
        "ethereum"
      ],
      "extensions": {
        "bridgeContract": "https://etherscan.io/address/0xeae57ce9cc1984f202e15e038b964bb8bdf7229a",
        "serumV3Usdc": "5CZXTTgVZKSzgSA3AFMN5a2f3hmwmmJ6hU8BHTEJ3PX8",
        "serumV3Usdt": "HLvRdctRB48F9yLnu9E24LUTRt89D48Z35yi1HcxayDf",
        "coingeckoId": "akropolis"
      }
    },
    {
      "chainId": 101,
      "address": "DJafV9qemGp7mLMEn5wrfqaFwxsbLgUsGVS16zKRk9kc",
      "symbol": "HXRO",
      "name": "Wrapped HXRO (Sollet)",
      "decimals": 6,
      "logoURI": "https://assets.coingecko.com/coins/images/7805/large/hxro-squarelogo-1585089594129.png?1586221980",
      "tags": [
        "wrapped-sollet",
        "ethereum"
      ],
      "extensions": {
        "bridgeContract": "https://etherscan.io/address/0xeae57ce9cc1984f202e15e038b964bb8bdf7229a",
        "serumV3Usdc": "6Pn1cSiRos3qhBf54uBP9ZQg8x3JTardm1dL3n4p29tA",
        "serumV3Usdt": "4absuMsgemvdjfkgdLQq1zKEjw3dHBoCWkzKoctndyqd",
        "coingeckoId": "hxro"
      }
    },
    {
      "chainId": 101,
      "address": "DEhAasscXF4kEGxFgJ3bq4PpVGp5wyUxMRvn6TzGVHaw",
      "symbol": "UNI",
      "name": "Wrapped UNI (Sollet)",
      "decimals": 6,
      "logoURI": "https://cdn.jsdelivr.net/gh/trustwallet/assets@master/blockchains/ethereum/assets/0x1f9840a85d5aF5bf1D1762F925BDADdC4201F984/logo.png",
      "tags": [
        "wrapped-sollet",
        "ethereum"
      ],
      "extensions": {
        "bridgeContract": "https://etherscan.io/address/0xeae57ce9cc1984f202e15e038b964bb8bdf7229a",
        "serumV3Usdc": "6JYHjaQBx6AtKSSsizDMwozAEDEZ5KBsSUzH7kRjGJon",
        "serumV3Usdt": "2SSnWNrc83otLpfRo792P6P3PESZpdr8cu2r8zCE6bMD",
        "coingeckoId": "uniswap"
      }
    },
    {
      "chainId": 101,
      "address": "SRMuApVNdxXokk5GT7XD5cUUgXMBCoAz2LHeuAoKWRt",
      "symbol": "SRM",
      "name": "Serum",
      "decimals": 6,
      "logoURI": "https://cdn.jsdelivr.net/gh/trustwallet/assets@master/blockchains/ethereum/assets/0x476c5E26a75bd202a9683ffD34359C0CC15be0fF/logo.png",
      "tags": [],
      "extensions": {
        "website": "https://projectserum.com/",
        "serumV3Usdc": "ByRys5tuUWDgL73G8JBAEfkdFf8JWBzPBDHsBVQ5vbQA",
        "serumV3Usdt": "AtNnsY1AyRERWJ8xCskfz38YdvruWVJQUVXgScC1iPb",
        "coingeckoId": "serum",
        "waterfallbot": "https://bit.ly/SRMwaterfall"
      }
    },
    {
      "chainId": 101,
      "address": "AGFEad2et2ZJif9jaGpdMixQqvW5i81aBdvKe7PHNfz3",
      "symbol": "FTT",
      "name": "Wrapped FTT (Sollet)",
      "decimals": 6,
      "logoURI": "https://cdn.jsdelivr.net/gh/solana-labs/token-list@main/assets/mainnet/AGFEad2et2ZJif9jaGpdMixQqvW5i81aBdvKe7PHNfz3/logo.png",
      "tags": [
        "wrapped-sollet",
        "ethereum"
      ],
      "extensions": {
        "bridgeContract": "https://etherscan.io/address/0xeae57ce9cc1984f202e15e038b964bb8bdf7229a",
        "assetContract": "https://etherscan.io/address/0x50d1c9771902476076ecfc8b2a83ad6b9355a4c9",
        "serumV3Usdc": "2Pbh1CvRVku1TgewMfycemghf6sU9EyuFDcNXqvRmSxc",
        "serumV3Usdt": "Hr3wzG8mZXNHV7TuL6YqtgfVUesCqMxGYCEyP3otywZE",
        "coingeckoId": "ftx-token",
        "waterfallbot": "https://bit.ly/FTTwaterfall"
      }
    },
    {
      "chainId": 101,
      "address": "MSRMcoVyrFxnSgo5uXwone5SKcGhT1KEJMFEkMEWf9L",
      "symbol": "MSRM",
      "name": "MegaSerum",
      "decimals": 0,
      "logoURI": "https://cdn.jsdelivr.net/gh/trustwallet/assets@master/blockchains/ethereum/assets/0x476c5E26a75bd202a9683ffD34359C0CC15be0fF/logo.png",
      "tags": [],
      "extensions": {
        "website": "https://projectserum.com/",
        "serumV3Usdc": "4VKLSYdvrQ5ngQrt1d2VS8o4ewvb2MMUZLiejbnGPV33",
        "serumV3Usdt": "5nLJ22h1DUfeCfwbFxPYK8zbfbri7nA9bXoDcR8AcJjs",
        "coingeckoId": "megaserum"
      }
    },
    {
      "chainId": 101,
      "address": "BXXkv6z8ykpG1yuvUDPgh732wzVHB69RnB9YgSYh3itW",
      "symbol": "WUSDC",
      "name": "Wrapped USDC (Sollet)",
      "decimals": 6,
      "logoURI": "https://cdn.jsdelivr.net/gh/solana-labs/token-list@main/assets/mainnet/EPjFWdd5AufqSSqeM2qN1xzybapC8G4wEGGkZwyTDt1v/logo.png",
      "tags": [
        "stablecoin",
        "wrapped-sollet",
        "ethereum"
      ],
      "extensions": {
        "coingeckoId": "usd-coin"
      }
    },
    {
      "chainId": 101,
      "address": "GXMvfY2jpQctDqZ9RoU3oWPhufKiCcFEfchvYumtX7jd",
      "symbol": "TOMO",
      "name": "Wrapped TOMO (Sollet)",
      "decimals": 6,
      "logoURI": "https://cdn.jsdelivr.net/gh/trustwallet/assets@master/blockchains/tomochain/info/logo.png",
      "tags": [
        "wrapped-sollet",
        "ethereum"
      ],
      "extensions": {
        "bridgeContract": "https://etherscan.io/address/0xeae57ce9cc1984f202e15e038b964bb8bdf7229a",
        "serumV3Usdc": "8BdpjpSD5n3nk8DQLqPUyTZvVqFu6kcff5bzUX5dqDpy",
        "serumV3Usdt": "GnKPri4thaGipzTbp8hhSGSrHgG4F8MFiZVrbRn16iG2",
        "coingeckoId": "tomochain",
        "waterfallbot": "https://t.me/TOMOwaterfall"
      }
    },
    {
      "chainId": 101,
      "address": "EcqExpGNFBve2i1cMJUTR4bPXj4ZoqmDD2rTkeCcaTFX",
      "symbol": "KARMA",
      "name": "Wrapped KARMA (Sollet)",
      "decimals": 4,
      "logoURI": "https://cdn.jsdelivr.net/gh/machi-x/assets@master/blockchains/ethereum/assets/0xdfe691f37b6264a90ff507eb359c45d55037951c/logo.png",
      "tags": [
        "wrapped-sollet",
        "ethereum"
      ],
      "extensions": {
        "bridgeContract": "https://etherscan.io/address/0xeae57ce9cc1984f202e15e038b964bb8bdf7229a",
        "coingeckoId": "karma-dao"
      }
    },
    {
      "chainId": 101,
      "address": "EqWCKXfs3x47uVosDpTRgFniThL9Y8iCztJaapxbEaVX",
      "symbol": "LUA",
      "name": "Wrapped LUA (Sollet)",
      "decimals": 6,
      "logoURI": "https://cdn.jsdelivr.net/gh/trustwallet/assets@master/blockchains/ethereum/assets/0xB1f66997A5760428D3a87D68b90BfE0aE64121cC/logo.png",
      "tags": [
        "wrapped-sollet",
        "ethereum"
      ],
      "extensions": {
        "bridgeContract": "https://etherscan.io/address/0xeae57ce9cc1984f202e15e038b964bb8bdf7229a",
        "serumV3Usdc": "4xyWjQ74Eifq17vbue5Ut9xfFNfuVB116tZLEpiZuAn8",
        "serumV3Usdt": "35tV8UsHH8FnSAi3YFRrgCu4K9tb883wKnAXpnihot5r",
        "coingeckoId": "lua-token",
        "waterfallbot": "https://t.me/LUAwaterfall"
      }
    },
    {
      "chainId": 101,
      "address": "GeDS162t9yGJuLEHPWXXGrb1zwkzinCgRwnT8vHYjKza",
      "symbol": "MATH",
      "name": "Wrapped MATH (Sollet)",
      "decimals": 6,
      "tags": [
        "wrapped-sollet",
        "ethereum"
      ],
      "extensions": {
        "bridgeContract": "https://etherscan.io/address/0xeae57ce9cc1984f202e15e038b964bb8bdf7229a",
        "serumV3Usdc": "J7cPYBrXVy8Qeki2crZkZavcojf2sMRyQU7nx438Mf8t",
        "serumV3Usdt": "2WghiBkDL2yRhHdvm8CpprrkmfguuQGJTCDfPSudKBAZ",
        "coingeckoId": "math"
      }
    },
    {
      "chainId": 101,
      "address": "GUohe4DJUA5FKPWo3joiPgsB7yzer7LpDmt1Vhzy3Zht",
      "symbol": "KEEP",
      "name": "Wrapped KEEP (Sollet)",
      "decimals": 6,
      "logoURI": "https://assets.coingecko.com/coins/images/3373/large/IuNzUb5b_400x400.jpg?1589526336",
      "tags": [
        "wrapped-sollet",
        "ethereum"
      ],
      "extensions": {
        "bridgeContract": "https://etherscan.io/address/0xeae57ce9cc1984f202e15e038b964bb8bdf7229a",
        "serumV3Usdc": "3rgacody9SvM88QR83GHaNdEEx4Fe2V2ed5GJp2oeKDr",
        "serumV3Usdt": "HEGnaVL5i48ubPBqWAhodnZo8VsSLzEM3Gfc451DnFj9",
        "coingeckoId": "keep-network"
      }
    },
    {
      "chainId": 101,
      "address": "9F9fNTT6qwjsu4X4yWYKZpsbw5qT7o6yR2i57JF2jagy",
      "symbol": "SWAG",
      "name": "Wrapped SWAG (Sollet)",
      "decimals": 6,
      "logoURI": "https://assets.coingecko.com/coins/images/12805/large/photo_2020-10-14_23.17.02.jpeg?1602688642",
      "tags": [
        "wrapped-sollet",
        "ethereum"
      ],
      "extensions": {
        "bridgeContract": "https://etherscan.io/address/0xeae57ce9cc1984f202e15e038b964bb8bdf7229a",
        "serumV3Usdt": "J2XSt77XWim5HwtUM8RUwQvmRXNZsbMKpp5GTKpHafvf",
        "coingeckoId": "swag-finance"
      }
    },
    {
      "chainId": 101,
      "address": "DgHK9mfhMtUwwv54GChRrU54T2Em5cuszq2uMuen1ZVE",
      "symbol": "CEL",
      "name": "Wrapped Celsius (Sollet)",
      "decimals": 6,
      "logoURI": "https://cdn.jsdelivr.net/gh/trustwallet/assets@master/blockchains/ethereum/assets/0xaaAEBE6Fe48E54f431b0C390CfaF0b017d09D42d/logo.png",
      "tags": [
        "wrapped-sollet",
        "ethereum"
      ],
      "extensions": {
        "bridgeContract": "https://etherscan.io/address/0xeae57ce9cc1984f202e15e038b964bb8bdf7229a",
        "serumV3Usdt": "cgani53cMZgYfRMgSrNekJTMaLmccRfspsfTbXWRg7u",
        "coingeckoId": "celsius-degree-token"
      }
    },
    {
      "chainId": 101,
      "address": "7ncCLJpP3MNww17LW8bRvx8odQQnubNtfNZBL5BgAEHW",
      "symbol": "RSR",
      "name": "Wrapped Reserve Rights (Sollet)",
      "decimals": 6,
      "logoURI": "https://cdn.jsdelivr.net/gh/trustwallet/assets@master/blockchains/ethereum/assets/0x8762db106B2c2A0bccB3A80d1Ed41273552616E8/logo.png",
      "tags": [
        "wrapped-sollet",
        "ethereum"
      ],
      "extensions": {
        "bridgeContract": "https://etherscan.io/address/0xeae57ce9cc1984f202e15e038b964bb8bdf7229a",
        "serumV3Usdt": "FcPet5fz9NLdbXwVM6kw2WTHzRAD7mT78UjwTpawd7hJ",
        "coingeckoId": "reserve-rights-token"
      }
    },
    {
      "chainId": 101,
      "address": "5wihEYGca7X4gSe97C5mVcqNsfxBzhdTwpv72HKs25US",
      "symbol": "1INCH",
      "name": "Wrapped 1INCH (Sollet)",
      "decimals": 6,
      "logoURI": "https://cdn.jsdelivr.net/gh/trustwallet/assets@master/blockchains/ethereum/assets/0x111111111117dC0aa78b770fA6A738034120C302/logo.png",
      "tags": [
        "wrapped-sollet",
        "ethereum"
      ],
      "extensions": {
        "bridgeContract": "https://etherscan.io/address/0xeae57ce9cc1984f202e15e038b964bb8bdf7229a",
        "coingeckoId": "1inch"
      }
    },
    {
      "chainId": 101,
      "address": "38i2NQxjp5rt5B3KogqrxmBxgrAwaB3W1f1GmiKqh9MS",
      "symbol": "GRT",
      "name": "Wrapped GRT  (Sollet)",
      "decimals": 6,
      "logoURI": "https://cdn.jsdelivr.net/gh/trustwallet/assets@master/blockchains/ethereum/assets/0xc944E90C64B2c07662A292be6244BDf05Cda44a7/logo.png",
      "tags": [
        "wrapped-sollet",
        "ethereum"
      ],
      "extensions": {
        "bridgeContract": "https://etherscan.io/address/0xeae57ce9cc1984f202e15e038b964bb8bdf7229a",
        "coingeckoId": "the-graph"
      }
    },
    {
      "chainId": 101,
      "address": "Avz2fmevhhu87WYtWQCFj9UjKRjF9Z9QWwN2ih9yF95G",
      "symbol": "COMP",
      "name": "Wrapped Compound (Sollet)",
      "decimals": 6,
      "logoURI": "https://cdn.jsdelivr.net/gh/trustwallet/assets@master/blockchains/ethereum/assets/0xc00e94Cb662C3520282E6f5717214004A7f26888/logo.png",
      "tags": [
        "wrapped-sollet",
        "ethereum"
      ],
      "extensions": {
        "bridgeContract": "https://etherscan.io/address/0xeae57ce9cc1984f202e15e038b964bb8bdf7229a",
        "coingeckoId": "compound-coin"
      }
    },
    {
      "chainId": 101,
      "address": "9wRD14AhdZ3qV8et3eBQVsrb3UoBZDUbJGyFckpTg8sj",
      "symbol": "PAXG",
      "name": "Wrapped Paxos Gold (Sollet)",
      "decimals": 6,
      "logoURI": "https://cdn.jsdelivr.net/gh/trustwallet/assets@master/blockchains/ethereum/assets/0x45804880De22913dAFE09f4980848ECE6EcbAf78/logo.png",
      "tags": [
        "wrapped-sollet",
        "ethereum"
      ],
      "extensions": {
        "bridgeContract": "https://etherscan.io/address/0xeae57ce9cc1984f202e15e038b964bb8bdf7229a",
        "coingeckoId": "pax-gold"
      }
    },
    {
      "chainId": 101,
      "address": "AByXcTZwJHMtrKrvVsh9eFNB1pJaLDjCUR2ayvxBAAM2",
      "symbol": "STRONG",
      "name": "Wrapped Strong (Sollet)",
      "decimals": 6,
      "logoURI": "https://cdn.jsdelivr.net/gh/trustwallet/assets@master/blockchains/ethereum/assets/0x990f341946A3fdB507aE7e52d17851B87168017c/logo.png",
      "tags": [
        "wrapped-sollet",
        "ethereum"
      ],
      "extensions": {
        "bridgeContract": "https://etherscan.io/address/0xeae57ce9cc1984f202e15e038b964bb8bdf7229a",
        "coingeckoId": "strong"
      }
    },
    {
      "chainId": 101,
      "address": "EchesyfXePKdLtoiZSL8pBe8Myagyy8ZRqsACNCFGnvp",
      "symbol": "FIDA",
      "name": "Bonfida",
      "decimals": 6,
      "logoURI": "https://cdn.jsdelivr.net/gh/dr497/awesome-serum-markets/icons/fida.svg",
      "tags": [],
      "extensions": {
        "website": "https://bonfida.com/",
        "serumV3Usdc": "E14BKBhDWD4EuTkWj1ooZezesGxMW8LPCps4W5PuzZJo",
        "serumV3Usdt": "EbV7pPpEvheLizuYX3gUCvWM8iySbSRAhu2mQ5Vz2Mxf",
        "coingeckoId": "bonfida",
        "waterfallbot": "https://bit.ly/FIDAwaterfall"
      }
    },
    {
      "chainId": 101,
      "address": "kinXdEcpDQeHPEuQnqmUgtYykqKGVFq6CeVX5iAHJq6",
      "symbol": "KIN",
      "name": "KIN",
      "decimals": 5,
      "logoURI": "https://cdn.jsdelivr.net/gh/trustwallet/assets@master/blockchains/kin/info/logo.png",
      "tags": [],
      "extensions": {
        "serumV3Usdc": "Bn6NPyr6UzrFAwC4WmvPvDr2Vm8XSUnFykM2aQroedgn",
        "serumV3Usdt": "4nCFQr8sahhhL4XJ7kngGFBmpkmyf3xLzemuMhn6mWTm",
        "coingeckoId": "kin",
        "waterfallbot": "https://bit.ly/KINwaterfall"
      }
    },
    {
      "chainId": 101,
      "address": "MAPS41MDahZ9QdKXhVa4dWB9RuyfV4XqhyAZ8XcYepb",
      "symbol": "MAPS",
      "name": "MAPS",
      "decimals": 6,
      "logoURI": "https://cdn.jsdelivr.net/gh/solana-labs/explorer/public/tokens/maps.svg",
      "tags": [],
      "extensions": {
        "website": "https://maps.me/",
        "serumV3Usdc": "3A8XQRWXC7BjLpgLDDBhQJLT5yPCzS16cGYRKHkKxvYo",
        "serumV3Usdt": "7cknqHAuGpfVXPtFoJpFvUjJ8wkmyEfbFusmwMfNy3FE",
        "coingeckoId": "maps"
      }
    },
    {
      "chainId": 101,
      "address": "z3dn17yLaGMKffVogeFHQ9zWVcXgqgf3PQnDsNs2g6M",
      "symbol": "OXY",
      "name": "Oxygen Protocol",
      "decimals": 6,
      "logoURI": "https://cdn.jsdelivr.net/gh/nathanielparke/awesome-serum-markets/icons/oxy.svg",
      "tags": [],
      "extensions": {
        "website": "https://www.oxygen.org/",
        "serumV3Usdt": "GKLev6UHeX1KSDCyo2bzyG6wqhByEzDBkmYTxEdmYJgB",
        "serumV3Usdc": "GZ3WBFsqntmERPwumFEYgrX2B7J7G11MzNZAy7Hje27X",
        "coingeckoId": "oxygen",
        "waterfallbot": "https://bit.ly/OXYwaterfall"
      }
    },
    {
      "chainId": 101,
      "address": "FtgGSFADXBtroxq8VCausXRr2of47QBf5AS1NtZCu4GD",
      "symbol": "BRZ",
      "name": "BRZ",
      "decimals": 4,
      "logoURI": "https://cdn.jsdelivr.net/gh/solana-labs/explorer/public/tokens/brz.png",
      "tags": [],
      "extensions": {
        "website": "https://brztoken.io/",
        "coingeckoId": "brz"
      }
    },
    {
      "chainId": 101,
      "address": "Es9vMFrzaCERmJfrF4H2FYD4KCoNkY11McCe8BenwNYB",
      "symbol": "USDT",
      "name": "USDT",
      "decimals": 6,
      "logoURI": "https://cdn.jsdelivr.net/gh/solana-labs/explorer/public/tokens/usdt.svg",
      "tags": [
        "stablecoin"
      ],
      "extensions": {
        "website": "https://tether.to/",
        "coingeckoId": "tether",
        "serumV3Usdc": "77quYg4MGneUdjgXCunt9GgM1usmrxKY31twEy3WHwcS"
      }
    },
    {
      "chainId": 101,
      "address": "2oDxYGgTBmST4rc3yn1YtcSEck7ReDZ8wHWLqZAuNWXH",
      "symbol": "xMARK",
      "name": "Standard",
      "decimals": 9,
      "logoURI": "https://cdn.jsdelivr.net/gh/solana-labs/token-list@main/assets/mainnet/2oDxYGgTBmST4rc3yn1YtcSEck7ReDZ8wHWLqZAuNWXH/logo.png",
      "tags": [
        "wrapped",
        "wormhole"
      ],
      "extensions": {
        "website": "https://benchmarkprotocol.finance/",
        "address": "0x36b679bd64ed73dbfd88909cdcb892cb66bd4cbb",
        "bridgeContract": "https://etherscan.io/address/0xf92cD566Ea4864356C5491c177A430C222d7e678",
        "assetContract": "https://etherscan.io/address/0x36b679bd64ed73dbfd88909cdcb892cb66bd4cbb",
        "coingeckoId": "xmark"
      }
    },
    {
      "chainId": 101,
      "address": "4k3Dyjzvzp8eMZWUXbBCjEvwSkkk59S5iCNLY3QrkX6R",
      "symbol": "RAY",
      "name": "Raydium",
      "decimals": 6,
      "logoURI": "https://cdn.jsdelivr.net/gh/solana-labs/token-list@main/assets/mainnet/RVKd61ztZW9GUwhRbbLoYVRE5Xf1B2tVscKqwZqXgEr/logo.png",
      "tags": [],
      "extensions": {
        "website": "https://raydium.io/",
        "serumV3Usdt": "teE55QrL4a4QSfydR9dnHF97jgCfptpuigbb53Lo95g",
        "serumV3Usdc": "2xiv8A5xrJ7RnGdxXB42uFEkYHJjszEhaJyKKt4WaLep",
        "coingeckoId": "raydium",
        "waterfallbot": "https://bit.ly/RAYwaterfall"
      }
    },
    {
      "chainId": 101,
      "address": "CzPDyvotTcxNqtPne32yUiEVQ6jk42HZi1Y3hUu7qf7f",
      "symbol": "RAY-WUSDT",
      "name": "Raydium Legacy LP Token V2 (RAY-WUSDT)",
      "decimals": 6,
      "logoURI": "https://cdn.jsdelivr.net/gh/solana-labs/token-list@main/assets/mainnet/RVKd61ztZW9GUwhRbbLoYVRE5Xf1B2tVscKqwZqXgEr/logo.png",
      "tags": [
        "lp-token"
      ],
      "extensions": {
        "website": "https://raydium.io/"
      }
    },
    {
      "chainId": 101,
      "address": "134Cct3CSdRCbYgq5SkwmHgfwjJ7EM5cG9PzqffWqECx",
      "symbol": "RAY-SOL",
      "name": "Raydium LP Token V2 (RAY-SOL)",
      "decimals": 6,
      "logoURI": "https://cdn.jsdelivr.net/gh/solana-labs/token-list@main/assets/mainnet/RVKd61ztZW9GUwhRbbLoYVRE5Xf1B2tVscKqwZqXgEr/logo.png",
      "tags": [
        "lp-token"
      ],
      "extensions": {
        "website": "https://raydium.io/"
      }
    },
    {
      "chainId": 101,
      "address": "EVDmwajM5U73PD34bYPugwiA4Eqqbrej4mLXXv15Z5qR",
      "symbol": "LINK-WUSDT",
      "name": "Raydium LP Token V2 (LINK-WUSDT)",
      "decimals": 6,
      "logoURI": "https://cdn.jsdelivr.net/gh/solana-labs/token-list@main/assets/mainnet/RVKd61ztZW9GUwhRbbLoYVRE5Xf1B2tVscKqwZqXgEr/logo.png",
      "tags": [
        "lp-token"
      ],
      "extensions": {
        "website": "https://raydium.io/"
      }
    },
    {
      "chainId": 101,
      "address": "KY4XvwHy7JPzbWYAbk23jQvEb4qWJ8aCqYWREmk1Q7K",
      "symbol": "ETH-WUSDT",
      "name": "Raydium LP Token V2 (ETH-WUSDT)",
      "decimals": 6,
      "logoURI": "https://cdn.jsdelivr.net/gh/solana-labs/token-list@main/assets/mainnet/RVKd61ztZW9GUwhRbbLoYVRE5Xf1B2tVscKqwZqXgEr/logo.png",
      "tags": [
        "lp-token"
      ],
      "extensions": {
        "website": "https://raydium.io/"
      }
    },
    {
      "chainId": 101,
      "address": "FgmBnsF5Qrnv8X9bomQfEtQTQjNNiBCWRKGpzPnE5BDg",
      "symbol": "RAY-USDC",
      "name": "Raydium Legacy LP Token V2 (RAY-USDC)",
      "decimals": 6,
      "logoURI": "https://cdn.jsdelivr.net/gh/solana-labs/token-list@main/assets/mainnet/RVKd61ztZW9GUwhRbbLoYVRE5Xf1B2tVscKqwZqXgEr/logo.png",
      "tags": [
        "lp-token"
      ],
      "extensions": {
        "website": "https://raydium.io/"
      }
    },
    {
      "chainId": 101,
      "address": "5QXBMXuCL7zfAk39jEVVEvcrz1AvBGgT9wAhLLHLyyUJ",
      "symbol": "RAY-SRM",
      "name": "Raydium Legacy LP Token V2 (RAY-SRM)",
      "decimals": 6,
      "logoURI": "https://cdn.jsdelivr.net/gh/solana-labs/token-list@main/assets/mainnet/RVKd61ztZW9GUwhRbbLoYVRE5Xf1B2tVscKqwZqXgEr/logo.png",
      "tags": [
        "lp-token"
      ],
      "extensions": {
        "website": "https://raydium.io/"
      }
    },
    {
      "chainId": 101,
      "address": "FdhKXYjCou2jQfgKWcNY7jb8F2DPLU1teTTTRfLBD2v1",
      "symbol": "RAY-WUSDT",
      "name": "Raydium Legacy LP Token V3 (RAY-WUSDT)",
      "decimals": 6,
      "logoURI": "https://cdn.jsdelivr.net/gh/solana-labs/token-list@main/assets/mainnet/RVKd61ztZW9GUwhRbbLoYVRE5Xf1B2tVscKqwZqXgEr/logo.png",
      "tags": [
        "lp-token"
      ],
      "extensions": {
        "website": "https://raydium.io/"
      }
    },
    {
      "chainId": 101,
      "address": "BZFGfXMrjG2sS7QT2eiCDEevPFnkYYF7kzJpWfYxPbcx",
      "symbol": "RAY-USDC",
      "name": "Raydium LP Token V3 (RAY-USDC)",
      "decimals": 6,
      "logoURI": "https://cdn.jsdelivr.net/gh/solana-labs/token-list@main/assets/mainnet/RVKd61ztZW9GUwhRbbLoYVRE5Xf1B2tVscKqwZqXgEr/logo.png",
      "tags": [
        "lp-token"
      ],
      "extensions": {
        "website": "https://raydium.io/"
      }
    },
    {
      "chainId": 101,
      "address": "DSX5E21RE9FB9hM8Nh8xcXQfPK6SzRaJiywemHBSsfup",
      "symbol": "RAY-SRM",
      "name": "Raydium LP Token V3 (RAY-SRM)",
      "decimals": 6,
      "logoURI": "https://cdn.jsdelivr.net/gh/solana-labs/token-list@main/assets/mainnet/RVKd61ztZW9GUwhRbbLoYVRE5Xf1B2tVscKqwZqXgEr/logo.png",
      "tags": [
        "lp-token"
      ],
      "extensions": {
        "website": "https://raydium.io/"
      }
    },
    {
      "chainId": 101,
      "address": "F5PPQHGcznZ2FxD9JaxJMXaf7XkaFFJ6zzTBcW8osQjw",
      "symbol": "RAY-SOL",
      "name": "Raydium LP Token V3 (RAY-SOL)",
      "decimals": 6,
      "logoURI": "https://cdn.jsdelivr.net/gh/solana-labs/token-list@main/assets/mainnet/RVKd61ztZW9GUwhRbbLoYVRE5Xf1B2tVscKqwZqXgEr/logo.png",
      "tags": [
        "lp-token"
      ],
      "extensions": {
        "website": "https://raydium.io/"
      }
    },
    {
      "chainId": 101,
      "address": "8Q6MKy5Yxb9vG1mWzppMtMb2nrhNuCRNUkJTeiE3fuwD",
      "symbol": "RAY-ETH",
      "name": "Raydium LP Token V3 (RAY-ETH)",
      "decimals": 6,
      "logoURI": "https://cdn.jsdelivr.net/gh/solana-labs/token-list@main/assets/mainnet/RVKd61ztZW9GUwhRbbLoYVRE5Xf1B2tVscKqwZqXgEr/logo.png",
      "tags": [
        "lp-token"
      ],
      "extensions": {
        "website": "https://raydium.io/"
      }
    },
    {
      "chainId": 101,
      "address": "DsBuznXRTmzvEdb36Dx3aVLVo1XmH7r1PRZUFugLPTFv",
      "symbol": "FIDA-RAY",
      "name": "Raydium Fusion LP Token V4 (FIDA-RAY)",
      "decimals": 6,
      "logoURI": "https://cdn.jsdelivr.net/gh/solana-labs/token-list@main/assets/mainnet/RVKd61ztZW9GUwhRbbLoYVRE5Xf1B2tVscKqwZqXgEr/logo.png",
      "tags": [
        "lp-token"
      ],
      "extensions": {
        "website": "https://raydium.io/"
      }
    },
    {
      "chainId": 101,
      "address": "FwaX9W7iThTZH5MFeasxdLpxTVxRcM7ZHieTCnYog8Yb",
      "symbol": "OXY-RAY",
      "name": "Raydium Fusion LP Token V4 (OXY-RAY)",
      "decimals": 6,
      "logoURI": "https://cdn.jsdelivr.net/gh/solana-labs/token-list@main/assets/mainnet/RVKd61ztZW9GUwhRbbLoYVRE5Xf1B2tVscKqwZqXgEr/logo.png",
      "tags": [
        "lp-token"
      ],
      "extensions": {
        "website": "https://raydium.io/"
      }
    },
    {
      "chainId": 101,
      "address": "CcKK8srfVdTSsFGV3VLBb2YDbzF4T4NM2C3UEjC39RLP",
      "symbol": "MAPS-RAY",
      "name": "Raydium Fusion LP Token V4 (MAPS-RAY)",
      "decimals": 6,
      "logoURI": "https://cdn.jsdelivr.net/gh/solana-labs/token-list@main/assets/mainnet/RVKd61ztZW9GUwhRbbLoYVRE5Xf1B2tVscKqwZqXgEr/logo.png",
      "tags": [
        "lp-token"
      ],
      "extensions": {
        "website": "https://raydium.io/"
      }
    },
    {
      "chainId": 101,
      "address": "CHT8sft3h3gpLYbCcZ9o27mT5s3Z6VifBVbUiDvprHPW",
      "symbol": "KIN-RAY",
      "name": "Raydium Legacy Fusion LP Token V4 (KIN-RAY)",
      "decimals": 6,
      "logoURI": "https://cdn.jsdelivr.net/gh/solana-labs/token-list@main/assets/mainnet/RVKd61ztZW9GUwhRbbLoYVRE5Xf1B2tVscKqwZqXgEr/logo.png",
      "tags": [
        "lp-token"
      ],
      "extensions": {
        "website": "https://raydium.io/"
      }
    },
    {
      "chainId": 101,
      "address": "C3sT1R3nsw4AVdepvLTLKr5Gvszr7jufyBWUCvy4TUvT",
      "symbol": "RAY-USDT",
      "name": "Raydium LP Token V4 (RAY-USDT)",
      "decimals": 6,
      "logoURI": "https://cdn.jsdelivr.net/gh/solana-labs/token-list@main/assets/mainnet/RVKd61ztZW9GUwhRbbLoYVRE5Xf1B2tVscKqwZqXgEr/logo.png",
      "tags": [
        "lp-token"
      ],
      "extensions": {
        "website": "https://raydium.io/"
      }
    },
    {
      "chainId": 101,
      "address": "8HoQnePLqPj4M7PUDzfw8e3Ymdwgc7NLGnaTUapubyvu",
      "symbol": "SOL-USDC",
      "name": "Raydium LP Token V4 (SOL-USDC)",
      "decimals": 9,
      "logoURI": "https://cdn.jsdelivr.net/gh/solana-labs/token-list@main/assets/mainnet/RVKd61ztZW9GUwhRbbLoYVRE5Xf1B2tVscKqwZqXgEr/logo.png",
      "tags": [
        "lp-token"
      ],
      "extensions": {
        "website": "https://raydium.io/"
      }
    },
    {
      "chainId": 101,
      "address": "865j7iMmRRycSYUXzJ33ZcvLiX9JHvaLidasCyUyKaRE",
      "symbol": "YFI-USDC",
      "name": "Raydium LP Token V4 (YFI-USDC)",
      "decimals": 6,
      "logoURI": "https://cdn.jsdelivr.net/gh/solana-labs/token-list@main/assets/mainnet/RVKd61ztZW9GUwhRbbLoYVRE5Xf1B2tVscKqwZqXgEr/logo.png",
      "tags": [
        "lp-token"
      ],
      "extensions": {
        "website": "https://raydium.io/"
      }
    },
    {
      "chainId": 101,
      "address": "9XnZd82j34KxNLgQfz29jGbYdxsYznTWRpvZE3SRE7JG",
      "symbol": "SRM-USDC",
      "name": "Raydium LP Token V4 (SRM-USDC)",
      "decimals": 6,
      "logoURI": "https://cdn.jsdelivr.net/gh/solana-labs/token-list@main/assets/mainnet/RVKd61ztZW9GUwhRbbLoYVRE5Xf1B2tVscKqwZqXgEr/logo.png",
      "tags": [
        "lp-token"
      ],
      "extensions": {
        "website": "https://raydium.io/"
      }
    },
    {
      "chainId": 101,
      "address": "75dCoKfUHLUuZ4qEh46ovsxfgWhB4icc3SintzWRedT9",
      "symbol": "FTT-USDC",
      "name": "Raydium LP Token V4 (FTT-USDC)",
      "decimals": 6,
      "logoURI": "https://cdn.jsdelivr.net/gh/solana-labs/token-list@main/assets/mainnet/RVKd61ztZW9GUwhRbbLoYVRE5Xf1B2tVscKqwZqXgEr/logo.png",
      "tags": [
        "lp-token"
      ],
      "extensions": {
        "website": "https://raydium.io/"
      }
    },
    {
      "chainId": 101,
      "address": "2hMdRdVWZqetQsaHG8kQjdZinEMBz75vsoWTCob1ijXu",
      "symbol": "BTC-USDC",
      "name": "Raydium LP Token V4 (BTC-USDC)",
      "decimals": 6,
      "logoURI": "https://cdn.jsdelivr.net/gh/solana-labs/token-list@main/assets/mainnet/RVKd61ztZW9GUwhRbbLoYVRE5Xf1B2tVscKqwZqXgEr/logo.png",
      "tags": [
        "lp-token"
      ],
      "extensions": {
        "website": "https://raydium.io/"
      }
    },
    {
      "chainId": 101,
      "address": "2QVjeR9d2PbSf8em8NE8zWd8RYHjFtucDUdDgdbDD2h2",
      "symbol": "SUSHI-USDC",
      "name": "Raydium LP Token V4 (SUSHI-USDC)",
      "decimals": 6,
      "logoURI": "https://cdn.jsdelivr.net/gh/solana-labs/token-list@main/assets/mainnet/RVKd61ztZW9GUwhRbbLoYVRE5Xf1B2tVscKqwZqXgEr/logo.png",
      "tags": [
        "lp-token"
      ],
      "extensions": {
        "website": "https://raydium.io/"
      }
    },
    {
      "chainId": 101,
      "address": "CHyUpQFeW456zcr5XEh4RZiibH8Dzocs6Wbgz9aWpXnQ",
      "symbol": "TOMO-USDC",
      "name": "Raydium LP Token V4 (TOMO-USDC)",
      "decimals": 6,
      "logoURI": "https://cdn.jsdelivr.net/gh/solana-labs/token-list@main/assets/mainnet/RVKd61ztZW9GUwhRbbLoYVRE5Xf1B2tVscKqwZqXgEr/logo.png",
      "tags": [
        "lp-token"
      ],
      "extensions": {
        "website": "https://raydium.io/"
      }
    },
    {
      "chainId": 101,
      "address": "BqjoYjqKrXtfBKXeaWeAT5sYCy7wsAYf3XjgDWsHSBRs",
      "symbol": "LINK-USDC",
      "name": "Raydium LP Token V4 (LINK-USDC)",
      "decimals": 6,
      "logoURI": "https://cdn.jsdelivr.net/gh/solana-labs/token-list@main/assets/mainnet/RVKd61ztZW9GUwhRbbLoYVRE5Xf1B2tVscKqwZqXgEr/logo.png",
      "tags": [
        "lp-token"
      ],
      "extensions": {
        "website": "https://raydium.io/"
      }
    },
    {
      "chainId": 101,
      "address": "13PoKid6cZop4sj2GfoBeujnGfthUbTERdE5tpLCDLEY",
      "symbol": "ETH-USDC",
      "name": "Raydium LP Token V4 (ETH-USDC)",
      "decimals": 6,
      "logoURI": "https://cdn.jsdelivr.net/gh/solana-labs/token-list@main/assets/mainnet/RVKd61ztZW9GUwhRbbLoYVRE5Xf1B2tVscKqwZqXgEr/logo.png",
      "tags": [
        "lp-token"
      ],
      "extensions": {
        "website": "https://raydium.io/"
      }
    },
    {
      "chainId": 101,
      "address": "2Vyyeuyd15Gp8aH6uKE72c4hxc8TVSLibxDP9vzspQWG",
      "symbol": "COPE-USDC",
      "name": "Raydium Fusion LP Token V4 (COPE-USDC)",
      "decimals": 0,
      "logoURI": "https://cdn.jsdelivr.net/gh/solana-labs/token-list@main/assets/mainnet/RVKd61ztZW9GUwhRbbLoYVRE5Xf1B2tVscKqwZqXgEr/logo.png",
      "tags": [
        "lp-token"
      ],
      "extensions": {
        "website": "https://raydium.io/"
      }
    },
    {
      "chainId": 101,
      "address": "Epm4KfTj4DMrvqn6Bwg2Tr2N8vhQuNbuK8bESFp4k33K",
      "symbol": "SOL-USDT",
      "name": "Raydium LP Token V4 (SOL-USDT)",
      "decimals": 9,
      "logoURI": "https://cdn.jsdelivr.net/gh/solana-labs/token-list@main/assets/mainnet/RVKd61ztZW9GUwhRbbLoYVRE5Xf1B2tVscKqwZqXgEr/logo.png",
      "tags": [
        "lp-token"
      ],
      "extensions": {
        "website": "https://raydium.io/"
      }
    },
    {
      "chainId": 101,
      "address": "FA1i7fej1pAbQbnY8NbyYUsTrWcasTyipKreDgy1Mgku",
      "symbol": "YFI-USDT",
      "name": "Raydium LP Token V4 (YFI-USDT)",
      "decimals": 6,
      "logoURI": "https://cdn.jsdelivr.net/gh/solana-labs/token-list@main/assets/mainnet/RVKd61ztZW9GUwhRbbLoYVRE5Xf1B2tVscKqwZqXgEr/logo.png",
      "tags": [
        "lp-token"
      ],
      "extensions": {
        "website": "https://raydium.io/"
      }
    },
    {
      "chainId": 101,
      "address": "HYSAu42BFejBS77jZAZdNAWa3iVcbSRJSzp3wtqCbWwv",
      "symbol": "SRM-USDT",
      "name": "Raydium LP Token V4 (SRM-USDT)",
      "decimals": 6,
      "logoURI": "https://cdn.jsdelivr.net/gh/solana-labs/token-list@main/assets/mainnet/RVKd61ztZW9GUwhRbbLoYVRE5Xf1B2tVscKqwZqXgEr/logo.png",
      "tags": [
        "lp-token"
      ],
      "extensions": {
        "website": "https://raydium.io/"
      }
    },
    {
      "chainId": 101,
      "address": "2cTCiUnect5Lap2sk19xLby7aajNDYseFhC9Pigou11z",
      "symbol": "FTT-USDT",
      "name": "Raydium LP Token V4 (FTT-USDT)",
      "decimals": 6,
      "logoURI": "https://cdn.jsdelivr.net/gh/solana-labs/token-list@main/assets/mainnet/RVKd61ztZW9GUwhRbbLoYVRE5Xf1B2tVscKqwZqXgEr/logo.png",
      "tags": [
        "lp-token"
      ],
      "extensions": {
        "website": "https://raydium.io/"
      }
    },
    {
      "chainId": 101,
      "address": "DgGuvR9GSHimopo3Gc7gfkbKamLKrdyzWkq5yqA6LqYS",
      "symbol": "BTC-USDT",
      "name": "Raydium LP Token V4 (BTC-USDT)",
      "decimals": 6,
      "logoURI": "https://cdn.jsdelivr.net/gh/solana-labs/token-list@main/assets/mainnet/RVKd61ztZW9GUwhRbbLoYVRE5Xf1B2tVscKqwZqXgEr/logo.png",
      "tags": [
        "lp-token"
      ],
      "extensions": {
        "website": "https://raydium.io/"
      }
    },
    {
      "chainId": 101,
      "address": "Ba26poEYDy6P2o95AJUsewXgZ8DM9BCsmnU9hmC9i4Ki",
      "symbol": "SUSHI-USDT",
      "name": "Raydium LP Token V4 (SUSHI-USDT)",
      "decimals": 6,
      "logoURI": "https://cdn.jsdelivr.net/gh/solana-labs/token-list@main/assets/mainnet/RVKd61ztZW9GUwhRbbLoYVRE5Xf1B2tVscKqwZqXgEr/logo.png",
      "tags": [
        "lp-token"
      ],
      "extensions": {
        "website": "https://raydium.io/"
      }
    },
    {
      "chainId": 101,
      "address": "D3iGro1vn6PWJXo9QAPj3dfta6dKkHHnmiiym2EfsAmi",
      "symbol": "TOMO-USDT",
      "name": "Raydium LP Token V4 (TOMO-USDT)",
      "decimals": 6,
      "logoURI": "https://cdn.jsdelivr.net/gh/solana-labs/token-list@main/assets/mainnet/RVKd61ztZW9GUwhRbbLoYVRE5Xf1B2tVscKqwZqXgEr/logo.png",
      "tags": [
        "lp-token"
      ],
      "extensions": {
        "website": "https://raydium.io/"
      }
    },
    {
      "chainId": 101,
      "address": "Dr12Sgt9gkY8WU5tRkgZf1TkVWJbvjYuPAhR3aDCwiiX",
      "symbol": "LINK-USDT",
      "name": "Raydium LP Token V4 (LINK-USDT)",
      "decimals": 6,
      "logoURI": "https://cdn.jsdelivr.net/gh/solana-labs/token-list@main/assets/mainnet/RVKd61ztZW9GUwhRbbLoYVRE5Xf1B2tVscKqwZqXgEr/logo.png",
      "tags": [
        "lp-token"
      ],
      "extensions": {
        "website": "https://raydium.io/"
      }
    },
    {
      "chainId": 101,
      "address": "nPrB78ETY8661fUgohpuVusNCZnedYCgghzRJzxWnVb",
      "symbol": "ETH-USDT",
      "name": "Raydium LP Token V4 (ETH-USDT)",
      "decimals": 6,
      "logoURI": "https://cdn.jsdelivr.net/gh/solana-labs/token-list@main/assets/mainnet/RVKd61ztZW9GUwhRbbLoYVRE5Xf1B2tVscKqwZqXgEr/logo.png",
      "tags": [
        "lp-token"
      ],
      "extensions": {
        "website": "https://raydium.io/"
      }
    },
    {
      "chainId": 101,
      "address": "EGJht91R7dKpCj8wzALkjmNdUUUcQgodqWCYweyKcRcV",
      "symbol": "YFI-SRM",
      "name": "Raydium LP Token V4 (YFI-SRM)",
      "decimals": 6,
      "logoURI": "https://cdn.jsdelivr.net/gh/solana-labs/token-list@main/assets/mainnet/RVKd61ztZW9GUwhRbbLoYVRE5Xf1B2tVscKqwZqXgEr/logo.png",
      "tags": [
        "lp-token"
      ],
      "extensions": {
        "website": "https://raydium.io/"
      }
    },
    {
      "chainId": 101,
      "address": "AsDuPg9MgPtt3jfoyctUCUgsvwqAN6RZPftqoeiPDefM",
      "symbol": "FTT-SRM",
      "name": "Raydium LP Token V4 (FTT-SRM)",
      "decimals": 6,
      "logoURI": "https://cdn.jsdelivr.net/gh/solana-labs/token-list@main/assets/mainnet/RVKd61ztZW9GUwhRbbLoYVRE5Xf1B2tVscKqwZqXgEr/logo.png",
      "tags": [
        "lp-token"
      ],
      "extensions": {
        "website": "https://raydium.io/"
      }
    },
    {
      "chainId": 101,
      "address": "AGHQxXb3GSzeiLTcLtXMS2D5GGDZxsB2fZYZxSB5weqB",
      "symbol": "BTC-SRM",
      "name": "Raydium LP Token V4 (BTC-SRM)",
      "decimals": 6,
      "logoURI": "https://cdn.jsdelivr.net/gh/solana-labs/token-list@main/assets/mainnet/RVKd61ztZW9GUwhRbbLoYVRE5Xf1B2tVscKqwZqXgEr/logo.png",
      "tags": [
        "lp-token"
      ],
      "extensions": {
        "website": "https://raydium.io/"
      }
    },
    {
      "chainId": 101,
      "address": "3HYhUnUdV67j1vn8fu7ExuVGy5dJozHEyWvqEstDbWwE",
      "symbol": "SUSHI-SRM",
      "name": "Raydium LP Token V4 (SUSHI-SRM)",
      "decimals": 6,
      "logoURI": "https://cdn.jsdelivr.net/gh/solana-labs/token-list@main/assets/mainnet/RVKd61ztZW9GUwhRbbLoYVRE5Xf1B2tVscKqwZqXgEr/logo.png",
      "tags": [
        "lp-token"
      ],
      "extensions": {
        "website": "https://raydium.io/"
      }
    },
    {
      "chainId": 101,
      "address": "GgH9RnKrQpaMQeqmdbMvs5oo1A24hERQ9wuY2pSkeG7x",
      "symbol": "TOMO-SRM",
      "name": "Raydium LP Token V4 (TOMO-SRM)",
      "decimals": 6,
      "logoURI": "https://cdn.jsdelivr.net/gh/solana-labs/token-list@main/assets/mainnet/RVKd61ztZW9GUwhRbbLoYVRE5Xf1B2tVscKqwZqXgEr/logo.png",
      "tags": [
        "lp-token"
      ],
      "extensions": {
        "website": "https://raydium.io/"
      }
    },
    {
      "chainId": 101,
      "address": "GXN6yJv12o18skTmJXaeFXZVY1iqR18CHsmCT8VVCmDD",
      "symbol": "LINK-SRM",
      "name": "Raydium LP Token V4 (LINK-SRM)",
      "decimals": 6,
      "logoURI": "https://cdn.jsdelivr.net/gh/solana-labs/token-list@main/assets/mainnet/RVKd61ztZW9GUwhRbbLoYVRE5Xf1B2tVscKqwZqXgEr/logo.png",
      "tags": [
        "lp-token"
      ],
      "extensions": {
        "website": "https://raydium.io/"
      }
    },
    {
      "chainId": 101,
      "address": "9VoY3VERETuc2FoadMSYYizF26mJinY514ZpEzkHMtwG",
      "symbol": "ETH-SRM",
      "name": "Raydium LP Token V4 (ETH-SRM)",
      "decimals": 6,
      "logoURI": "https://cdn.jsdelivr.net/gh/solana-labs/token-list@main/assets/mainnet/RVKd61ztZW9GUwhRbbLoYVRE5Xf1B2tVscKqwZqXgEr/logo.png",
      "tags": [
        "lp-token"
      ],
      "extensions": {
        "website": "https://raydium.io/"
      }
    },
    {
      "chainId": 101,
      "address": "AKJHspCwDhABucCxNLXUSfEzb7Ny62RqFtC9uNjJi4fq",
      "symbol": "SRM-SOL",
      "name": "Raydium LP Token V4 (SRM-SOL)",
      "decimals": 6,
      "logoURI": "https://cdn.jsdelivr.net/gh/solana-labs/token-list@main/assets/mainnet/RVKd61ztZW9GUwhRbbLoYVRE5Xf1B2tVscKqwZqXgEr/logo.png",
      "tags": [
        "lp-token"
      ],
      "extensions": {
        "website": "https://raydium.io/"
      }
    },
    {
      "chainId": 101,
      "address": "2doeZGLJyACtaG9DCUyqMLtswesfje1hjNA11hMdj6YU",
      "symbol": "TULIP-USDC",
      "name": "Raydium LP Token V4 (TULIP-USDC)",
      "decimals": 6,
      "logoURI": "https://solfarm.io/tulip-usdc.svg",
      "tags": [
        "lp-token"
      ],
      "extensions": {
        "website": "https://raydium.io/"
      }
    },
    {
      "chainId": 101,
      "address": "AcstFzGGawvvdVhYV9bftr7fmBHbePUjhv53YK1W3dZo",
      "symbol": "LSD",
      "name": "LSD",
      "decimals": 9,
      "tags": [
        "nft"
      ],
      "extensions": {
        "website": "https://solible.com/"
      }
    },
    {
      "chainId": 101,
      "address": "91fSFQsPzMLat9DHwLdQacW3i3EGnWds5tA5mt7yLiT9",
      "symbol": "Unlimited Energy",
      "name": "Unlimited Energy",
      "decimals": 9,
      "tags": [
        "nft"
      ],
      "extensions": {
        "website": "https://solible.com/"
      }
    },
    {
      "chainId": 101,
      "address": "29PEpZeuqWf9tS2gwCjpeXNdXLkaZSMR2s1ibkvGsfnP",
      "symbol": "Need for Speed",
      "name": "Need for Speed",
      "decimals": 9,
      "tags": [
        "nft"
      ],
      "extensions": {
        "website": "https://solible.com/"
      }
    },
    {
      "chainId": 101,
      "address": "HsY8PNar8VExU335ZRYzg89fX7qa4upYu6vPMPFyCDdK",
      "symbol": "ADOR OPENS",
      "name": "ADOR OPENS",
      "decimals": 0,
      "tags": [
        "nft"
      ],
      "extensions": {
        "website": "https://solible.com/"
      }
    },
    {
      "chainId": 101,
      "address": "EDP8TpLJ77M3KiDgFkZW4v4mhmKJHZi9gehYXenfFZuL",
      "symbol": "CMS - Rare",
      "name": "CMS - Rare",
      "decimals": 0,
      "tags": [
        "nft"
      ],
      "extensions": {
        "website": "https://solible.com/"
      }
    },
    {
      "chainId": 101,
      "address": "BrUKFwAABkExb1xzYU4NkRWzjBihVQdZ3PBz4m5S8if3",
      "symbol": "Tesla",
      "name": "Tesla",
      "decimals": 0,
      "tags": [
        "nft"
      ],
      "extensions": {
        "website": "https://solible.com/"
      }
    },
    {
      "chainId": 101,
      "address": "9CmQwpvVXRyixjiE3LrbSyyopPZohNDN1RZiTk8rnXsQ",
      "symbol": "DeceFi",
      "name": "DeceFi",
      "decimals": 0,
      "tags": [
        "nft"
      ],
      "extensions": {
        "website": "https://solible.com/"
      }
    },
    {
      "chainId": 101,
      "address": "F6ST1wWkx2PeH45sKmRxo1boyuzzWCfpnvyKL4BGeLxF",
      "symbol": "Power User",
      "name": "Power User",
      "decimals": 0,
      "tags": [
        "nft"
      ],
      "extensions": {
        "website": "https://solible.com/"
      }
    },
    {
      "chainId": 101,
      "address": "dZytJ7iPDcCu9mKe3srL7bpUeaR3zzkcVqbtqsmxtXZ",
      "symbol": "VIP Member",
      "name": "VIP Member",
      "decimals": 0,
      "tags": [
        "nft"
      ],
      "extensions": {
        "website": "https://solible.com/"
      }
    },
    {
      "chainId": 101,
      "address": "8T4vXgwZUWwsbCDiptHFHjdfexvLG9UP8oy1psJWEQdS",
      "symbol": "Uni Christmas",
      "name": "Uni Christmas",
      "decimals": 0,
      "tags": [
        "nft"
      ],
      "extensions": {
        "website": "https://solible.com/"
      }
    },
    {
      "chainId": 101,
      "address": "EjFGGJSyp9UDS8aqafET5LX49nsG326MeNezYzpiwgpQ",
      "symbol": "BNB",
      "name": "BNB",
      "decimals": 0,
      "tags": [
        "nft"
      ],
      "extensions": {
        "website": "https://solible.com/"
      }
    },
    {
      "chainId": 101,
      "address": "FkmkTr4en8CXkfo9jAwEMov6PVNLpYMzWr3Udqf9so8Z",
      "symbol": "Seldom",
      "name": "Seldom",
      "decimals": 9,
      "tags": [
        "nft"
      ],
      "extensions": {
        "website": "https://solible.com/"
      }
    },
    {
      "chainId": 101,
      "address": "2gn1PJdMAU92SU5inLSp4Xp16ZC5iLF6ScEi7UBvp8ZD",
      "symbol": "Satoshi Closeup",
      "name": "Satoshi Closeup",
      "decimals": 9,
      "tags": [
        "nft"
      ],
      "extensions": {
        "website": "https://solible.com/"
      }
    },
    {
      "chainId": 101,
      "address": "7mhZHtPL4GFkquQR4Y6h34Q8hNkQvGc1FaNtyE43NvUR",
      "symbol": "Satoshi GB",
      "name": "Satoshi GB",
      "decimals": 9,
      "tags": [
        "nft"
      ],
      "extensions": {
        "website": "https://solible.com/"
      }
    },
    {
      "chainId": 101,
      "address": "8RoKfLx5RCscbtVh8kYb81TF7ngFJ38RPomXtUREKsT2",
      "symbol": "Satoshi OG",
      "name": "Satoshi OG",
      "decimals": 9,
      "tags": [
        "nft"
      ],
      "extensions": {
        "website": "https://solible.com/"
      }
    },
    {
      "chainId": 101,
      "address": "9rw5hyDngBQ3yDsCRHqgzGHERpU2zaLh1BXBUjree48J",
      "symbol": "Satoshi BTC",
      "name": "Satoshi BTC",
      "decimals": 10,
      "tags": [
        "nft"
      ],
      "extensions": {
        "website": "https://solible.com/"
      }
    },
    {
      "chainId": 101,
      "address": "AiD7J6D5Hny5DJB1MrYBc2ePQqy2Yh4NoxWwYfR7PzxH",
      "symbol": "Satoshi GB",
      "name": "Satoshi GB",
      "decimals": 9,
      "tags": [
        "nft"
      ],
      "extensions": {
        "website": "https://solible.com/"
      }
    },
    {
      "chainId": 101,
      "address": "4qzEcYvT6TuJME2EMZ5vjaLvQja6R4hKjarA73WQUwt6",
      "name": "APESZN_HOODIE",
      "symbol": "APESZN_HOODIE",
      "decimals": 9,
      "tags": [
        "nft"
      ],
      "extensions": {
        "website": "https://solible.com/"
      }
    },
    {
      "chainId": 101,
      "address": "APhyVWtzjdTVYhyta9ngSiCDk2pLi8eEZKsHGSbsmwv6",
      "name": "APESZN_TEE_SHIRT",
      "symbol": "APESZN_TEE_SHIRT",
      "decimals": 9,
      "tags": [
        "nft"
      ],
      "extensions": {
        "website": "https://solible.com/"
      }
    },
    {
      "chainId": 101,
      "address": "bxiA13fpU1utDmYuUvxvyMT8odew5FEm96MRv7ij3eb",
      "symbol": "Satoshi",
      "name": "Satoshi",
      "decimals": 9,
      "tags": [
        "nft"
      ],
      "extensions": {
        "website": "https://solible.com/"
      }
    },
    {
      "chainId": 101,
      "address": "GoC24kpj6TkvjzspXrjSJC2CVb5zMWhLyRcHJh9yKjRF",
      "symbol": "Satoshi Closeup",
      "name": "Satoshi Closeup",
      "decimals": 9,
      "tags": [
        "nft"
      ],
      "extensions": {
        "website": "https://solible.com/"
      }
    },
    {
      "chainId": 101,
      "address": "oCUduD44ETuZ65bpWdPzPDSnAdreg1sJrugfwyFZVHV",
      "symbol": "Satoshi BTC",
      "name": "Satoshi BTC",
      "decimals": 9,
      "tags": [
        "nft"
      ],
      "extensions": {
        "website": "https://solible.com/"
      }
    },
    {
      "chainId": 101,
      "address": "9Vvre2DxBB9onibwYDHeMsY1cj6BDKtEDccBPWRN215E",
      "symbol": "Satoshi Nakamoto",
      "name": "Satoshi Nakamoto",
      "decimals": 9,
      "tags": [
        "nft"
      ],
      "extensions": {
        "website": "https://solible.com/"
      }
    },
    {
      "chainId": 101,
      "address": "7RpFk44cMTAUt9CcjEMWnZMypE9bYQsjBiSNLn5qBvhP",
      "symbol": "Charles Hoskinson",
      "name": "Charles Hoskinson",
      "decimals": 9,
      "tags": [
        "nft"
      ],
      "extensions": {
        "website": "https://solible.com/"
      }
    },
    {
      "chainId": 101,
      "address": "GyRkPAxpd9XrMHcBF6fYHVRSZQvQBwAGKAGQeBPSKzMq",
      "symbol": "SBF",
      "name": "SBF",
      "decimals": 0,
      "tags": [
        "nft"
      ],
      "extensions": {
        "website": "https://solible.com/"
      }
    },
    {
      "chainId": 101,
      "address": "AgdBQN2Sy2abiZ2KToWeUsQ9PHdCv95wt6kVWRf5zDkx",
      "symbol": "Bitcoin Tram",
      "name": "Bitcoin Tram",
      "decimals": 0,
      "tags": [
        "nft"
      ],
      "extensions": {
        "website": "https://solible.com/"
      }
    },
    {
      "chainId": 101,
      "address": "7TRzvCqXN8KSXggbSyeEG2Z9YBBhEFmbtmv6FLbd4mmd",
      "symbol": "SRM tee-shirt",
      "name": "SRM tee-shirt",
      "decimals": 0,
      "tags": [
        "nft"
      ],
      "extensions": {
        "website": "https://solible.com/"
      }
    },
    {
      "chainId": 101,
      "address": "gksYzxitEf2HyE7Bb81vvHXNH5f3wa43jvXf4TcUZwb",
      "symbol": "PERK",
      "name": "PERK",
      "decimals": 6,
      "logoURI": "https://cdn.jsdelivr.net/gh/perkexchange/assets/logos/SPL-token/logo.png",
      "tags": [],
      "extensions": {
        "website": "https://perk.exchange/"
      }
    },
    {
      "chainId": 101,
      "address": "BDxWSxkMLW1nJ3VggamUKkEKrtCaVqzFxoDApM8HdBks",
      "symbol": "BTSG",
      "name": "BitSong",
      "decimals": 6,
      "logoURI": "https://cdn.jsdelivr.net/gh/bitsongofficial/assets/logo_128x128.png",
      "tags": [],
      "extensions": {
        "website": "https://bitsong.io/",
        "coingeckoId": "bitsong"
      }
    },
    {
      "chainId": 101,
      "address": "5ddiFxh3J2tcZHfn8uhGRYqu16P3FUvBfh8WoZPUHKW5",
      "name": "EOSBEAR",
      "symbol": "EOSBEAR",
      "decimals": 6,
      "logoURI": "",
      "tags": [
        "leveraged",
        "bear"
      ],
      "extensions": {
        "coingeckoId": "3x-short-eos-token",
        "serumV3Usdc": "2BQrJP599QVKRyHhyJ6oRrTPNUmPBgXxiBo2duvYdacy"
      }
    },
    {
      "chainId": 101,
      "address": "qxxF6S62hmZF5bo46mS7C2qbBa87qRossAM78VzsDqi",
      "name": "EOSBULL",
      "symbol": "EOSBULL",
      "decimals": 6,
      "logoURI": "",
      "tags": [
        "leveraged",
        "bull"
      ],
      "extensions": {
        "coingeckoId": "3x-long-eos-token"
      }
    },
    {
      "chainId": 101,
      "address": "2CDLbxeuqkLTLY3em6FFQgfBQV5LRnEsJJgcFCvWKNcS",
      "name": "BNBBEAR",
      "symbol": "BNBBEAR",
      "decimals": 6,
      "logoURI": "",
      "tags": [
        "leveraged",
        "bear"
      ],
      "extensions": {
        "coingeckoId": "3x-short-bnb-token"
      }
    },
    {
      "chainId": 101,
      "address": "AfjHjdLibuXyvmz7PyTSc5KEcGBh43Kcu8Sr2tyDaJyt",
      "name": "BNBBULL",
      "symbol": "BNBBULL",
      "decimals": 6,
      "logoURI": "",
      "tags": [
        "leveraged",
        "bull"
      ],
      "extensions": {
        "coingeckoId": "3x-long-bnb-token"
      }
    },
    {
      "chainId": 101,
      "address": "8kA1WJKoLTxtACNPkvW6UNufsrpxUY57tXZ9KmG9123t",
      "name": "BSVBULL",
      "symbol": "BSVBULL",
      "decimals": 6,
      "logoURI": "",
      "tags": [
        "leveraged",
        "bull"
      ],
      "extensions": {
        "coingeckoId": "3x-long-bitcoin-sv-token"
      }
    },
    {
      "chainId": 101,
      "address": "2FGW8BVMu1EHsz2ZS9rZummDaq6o2DVrZZPw4KaAvDWh",
      "name": "BSVBEAR",
      "symbol": "BSVBEAR",
      "decimals": 6,
      "logoURI": "",
      "tags": [
        "leveraged",
        "bear"
      ],
      "extensions": {
        "coingeckoId": "3x-short-bitcoin-sv-token"
      }
    },
    {
      "chainId": 101,
      "address": "8L9XGTMzcqS9p61zsR35t7qipwAXMYkD6disWoDFZiFT",
      "name": "LTCBEAR",
      "symbol": "LTCBEAR",
      "decimals": 6,
      "logoURI": "",
      "tags": [
        "leveraged",
        "bear"
      ],
      "extensions": {
        "coingeckoId": "3x-short-litecoin-token"
      }
    },
    {
      "chainId": 101,
      "address": "863ZRjf1J8AaVuCqypAdm5ktVyGYDiBTvD1MNHKrwyjp",
      "name": "LTCBULL",
      "symbol": "LTCBULL",
      "decimals": 6,
      "logoURI": "",
      "tags": [
        "leveraged",
        "bull"
      ],
      "extensions": {
        "coingeckoId": "3x-long-litecoin-token"
      }
    },
    {
      "chainId": 101,
      "address": "GkSPaHdY2raetuYzsJYacHtrAtQUfWt64bpd1VzxJgSD",
      "name": "BULL",
      "symbol": "BULL",
      "decimals": 6,
      "logoURI": "",
      "tags": [
        "leveraged",
        "bull"
      ],
      "extensions": {
        "coingeckoId": "3x-long-bitcoin-token"
      }
    },
    {
      "chainId": 101,
      "address": "45vwTZSDFBiqCMRdtK4xiLCHEov8LJRW8GwnofG8HYyH",
      "name": "BEAR",
      "symbol": "BEAR",
      "decimals": 6,
      "logoURI": "",
      "tags": [
        "leveraged",
        "bear"
      ],
      "extensions": {
        "coingeckoId": "3x-short-bitcoin-token"
      }
    },
    {
      "chainId": 101,
      "address": "2VTAVf1YCwamD3ALMdYHRMV5vPUCXdnatJH5f1khbmx6",
      "name": "BCHBEAR",
      "symbol": "BCHBEAR",
      "decimals": 6,
      "logoURI": "",
      "tags": [
        "leveraged",
        "bear"
      ],
      "extensions": {
        "coingeckoId": "3x-short-bitcoin-cash-token"
      }
    },
    {
      "chainId": 101,
      "address": "22xoSp66BDt4x4Q5xqxjaSnirdEyharoBziSFChkLFLy",
      "name": "BCHBULL",
      "symbol": "BCHBULL",
      "decimals": 6,
      "logoURI": "",
      "tags": [
        "leveraged",
        "bull"
      ],
      "extensions": {
        "coingeckoId": "3x-long-bitcoin-cash-token"
      }
    },
    {
      "chainId": 101,
      "address": "CwChm6p9Q3yFrjzVeiLTTbsoJkooscof5SJYZc2CrNqG",
      "name": "ETHBULL",
      "symbol": "ETHBULL",
      "decimals": 6,
      "logoURI": "",
      "tags": [
        "leveraged",
        "bull"
      ],
      "extensions": {
        "coingeckoId": "3x-long-ethereum-token",
        "serumV3Usdt": "FuhKVt5YYCv7vXnADXtb7vqzYn82PJoap86q5wm8LX8Q"
      }
    },
    {
      "chainId": 101,
      "address": "Bvv9xLodFrvDFSno9Ud8SEh5zVtBDQQjnBty2SgMcJ2s",
      "name": "ETHBEAR",
      "symbol": "ETHBEAR",
      "decimals": 6,
      "logoURI": "",
      "tags": [
        "leveraged",
        "bear"
      ],
      "extensions": {
        "coingeckoId": "3x-short-ethereum-token"
      }
    },
    {
      "chainId": 101,
      "address": "HRhaNssoyv5tKFRcbPg69ULEbcD8DPv99GdXLcdkgc1A",
      "name": "ALTBULL",
      "symbol": "ALTBULL",
      "decimals": 6,
      "logoURI": "",
      "tags": [
        "leveraged",
        "bull"
      ],
      "extensions": {
        "coingeckoId": "3x-long-altcoin-index-token"
      }
    },
    {
      "chainId": 101,
      "address": "9Mu1KmjBKTUWgpDoeTJ5oD7XFQmEiZxzspEd3TZGkavx",
      "name": "ALTBEAR",
      "symbol": "ALTBEAR",
      "decimals": 6,
      "logoURI": "",
      "tags": [
        "leveraged",
        "bear"
      ],
      "extensions": {
        "coingeckoId": "3x-short-altcoin-index-token"
      }
    },
    {
      "chainId": 101,
      "address": "AYL1adismZ1U9pTuN33ahG4aYc5XTZQL4vKFx9ofsGWD",
      "name": "BULLSHIT",
      "symbol": "BULLSHIT",
      "decimals": 6,
      "logoURI": "",
      "tags": [
        "leveraged",
        "bull"
      ],
      "extensions": {
        "coingeckoId": "3x-long-shitcoin-index-token"
      }
    },
    {
      "chainId": 101,
      "address": "5jqymuoXXVcUuJKrf1MWiHSqHyg2osMaJGVy69NsJWyP",
      "name": "BEARSHIT",
      "symbol": "BEARSHIT",
      "decimals": 6,
      "logoURI": "",
      "tags": [
        "leveraged",
        "bear"
      ],
      "extensions": {
        "coingeckoId": "3x-short-shitcoin-index-token"
      }
    },
    {
      "chainId": 101,
      "address": "EL1aDTnLKjf4SaGpqtxJPyK94imSBr8fWDbcXjXQrsmj",
      "name": "MIDBULL",
      "symbol": "MIDBULL",
      "decimals": 6,
      "logoURI": "",
      "tags": [
        "leveraged",
        "bull"
      ],
      "extensions": {
        "coingeckoId": "3x-long-midcap-index-token",
        "serumV3Usdc": "8BBtLkoaEyavREriwGUudzAcihTH9SJLAPBbgb7QZe9y"
      }
    },
    {
      "chainId": 101,
      "address": "2EPvVjHusU3ozoucmdhhnqv3HQtBsQmjTnSa87K91HkC",
      "name": "MIDBEAR",
      "symbol": "MIDBEAR",
      "decimals": 6,
      "logoURI": "",
      "tags": [
        "leveraged",
        "bear"
      ],
      "extensions": {
        "coingeckoId": "3x-short-midcap-index-token"
      }
    },
    {
      "chainId": 101,
      "address": "8TCfJTyeqNBZqyDMY4VwDY7kdCCY7pcbJJ58CnKHkMu2",
      "name": "LINKBEAR",
      "symbol": "LINKBEAR",
      "decimals": 6,
      "logoURI": "",
      "tags": [
        "leveraged",
        "bear"
      ],
      "extensions": {
        "coingeckoId": "3x-short-chainlink-token"
      }
    },
    {
      "chainId": 101,
      "address": "EsUoZMbACNMppdqdmuLCFLet8VXxt2h47N9jHCKwyaPz",
      "name": "LINKBULL",
      "symbol": "LINKBULL",
      "decimals": 6,
      "logoURI": "",
      "tags": [
        "leveraged",
        "bull"
      ],
      "extensions": {
        "coingeckoId": "3x-long-chainlink-token"
      }
    },
    {
      "chainId": 101,
      "address": "262cQHT3soHwzuo2oVSy5kAfHcFZ1Jjn8C1GRLcQNKA3",
      "name": "XRPBULL",
      "symbol": "XRPBULL",
      "decimals": 6,
      "logoURI": "",
      "tags": [
        "leveraged",
        "bull"
      ],
      "extensions": {
        "coingeckoId": "3x-long-xrp-token"
      }
    },
    {
      "chainId": 101,
      "address": "8sxtSswmQ7Lcd2GjK6am37Z61wJZjA2SzE7Luf7yaKBB",
      "name": "XRPBEAR",
      "symbol": "XRPBEAR",
      "decimals": 6,
      "logoURI": "",
      "tags": [
        "leveraged",
        "bear"
      ],
      "extensions": {
        "coingeckoId": "3x-short-xrp-token"
      }
    },
    {
      "chainId": 101,
      "address": "91z91RukFM16hyEUCXuwMQwp2BW3vanNG5Jh5yj6auiJ",
      "name": "BVOL",
      "symbol": "BVOL",
      "decimals": 6,
      "logoURI": "",
      "tags": [],
      "extensions": {
        "coingeckoId": "1x-long-btc-implied-volatility-token"
      }
    },
    {
      "chainId": 101,
      "address": "5TY71D29Cyuk9UrsSxLXw2quJBpS7xDDFuFu2K9W7Wf9",
      "name": "IBlive",
      "symbol": "IBVOL",
      "decimals": 6,
      "logoURI": "",
      "tags": [],
      "extensions": {
        "coingeckoId": "1x-short-btc-implied-volatility"
      }
    },
    {
      "chainId": 101,
      "address": "dK83wTVypEpa1pqiBbHY3MNuUnT3ADUZM4wk9VZXZEc",
      "name": "Wrapped Aave",
      "symbol": "AAVE",
      "decimals": 6,
      "logoURI": "https://cdn.jsdelivr.net/gh/trustwallet/assets@master/blockchains/ethereum/assets/0x7Fc66500c84A76Ad7e9c93437bFc5Ac33E2DDaE9/logo.png",
      "tags": [],
      "extensions": {
        "serumV3Usdt": "6bxuB5N3bt3qW8UnPNLgMMzDq5sEH8pFmYJYGgzvE11V",
        "coingeckoId": "aave"
      }
    },
    {
      "chainId": 101,
      "address": "A6aY2ceogBz1VaXBxm1j2eJuNZMRqrWUAnKecrMH85zj",
      "name": "LQID",
      "symbol": "LQID",
      "decimals": 6,
      "logoURI": "https://cdn.jsdelivr.net/gh/dr497/awesome-serum-markets/icons/lqid.svg",
      "tags": []
    },
    {
      "chainId": 101,
      "address": "7CnFGR9mZWyAtWxPcVuTewpyC3A3MDW4nLsu5NY6PDbd",
      "name": "SECO",
      "symbol": "SECO",
      "decimals": 6,
      "logoURI": "",
      "tags": [],
      "extensions": {
        "coingeckoId": "serum-ecosystem-token"
      }
    },
    {
      "chainId": 101,
      "address": "3GECTP7H4Tww3w8jEPJCJtXUtXxiZty31S9szs84CcwQ",
      "name": "HOLY",
      "symbol": "HOLY",
      "decimals": 6,
      "logoURI": "",
      "tags": [],
      "extensions": {
        "coingeckoId": "holy-trinity"
      }
    },
    {
      "chainId": 101,
      "address": "6ry4WBDvAwAnrYJVv6MCog4J8zx6S3cPgSqnTsDZ73AR",
      "name": "TRYB",
      "symbol": "TRYB",
      "decimals": 6,
      "logoURI": "",
      "tags": [],
      "extensions": {
        "serumV3Usdt": "AADohBGxvf7bvixs2HKC3dG2RuU3xpZDwaTzYFJThM8U",
        "coingeckoId": "bilira"
      }
    },
    {
      "chainId": 101,
      "address": "ASboaJPFtJeCS5eG4gL3Lg95xrTz2UZSLE9sdJtY93kE",
      "name": "DOGEBULL",
      "symbol": "DOGEBULL",
      "decimals": 6,
      "logoURI": "",
      "tags": [
        "leveraged",
        "bull"
      ],
      "extensions": {
        "coingeckoId": "3x-long-dogecoin-token"
      }
    },
    {
      "chainId": 101,
      "address": "Gnhy3boBT4MA8TTjGip5ND2uNsceh1Wgeaw1rYJo51ZY",
      "symbol": "MAPSPOOL",
      "name": "Bonfida Maps Pool",
      "decimals": 6,
      "logoURI": "https://cdn.jsdelivr.net/gh/solana-labs/explorer/public/tokens/maps.svg",
      "tags": [],
      "extensions": {
        "website": "https://bonfida.com/"
      }
    },
    {
      "chainId": 101,
      "address": "9iDWyYZ5VHBCxxmWZogoY3Z6FSbKsX4WFe37c728krdT",
      "symbol": "OXYPOOL",
      "name": "Bonfida Oxy Pool",
      "decimals": 6,
      "logoURI": "https://cdn.jsdelivr.net/gh/nathanielparke/awesome-serum-markets/icons/oxy.svg",
      "tags": [],
      "extensions": {
        "website": "https://bonfida.com/"
      }
    },
    {
      "chainId": 101,
      "address": "D68NB5JkzvyNCZAvi6EGtEcGvSoRNPanU9heYTAUFFRa",
      "name": "PERP",
      "symbol": "PERP",
      "decimals": 6,
      "logoURI": "",
      "tags": [],
      "extensions": {
        "coingeckoId": "perpetual-protocol"
      }
    },
    {
      "chainId": 101,
      "address": "93a1L7xaEV7vZGzNXCcb9ztZedbpKgUiTHYxmFKJwKvc",
      "symbol": "RAYPOOL",
      "name": "Bonfida Ray Pool",
      "decimals": 6,
      "logoURI": "https://cdn.jsdelivr.net/gh/solana-labs/token-list@main/assets/mainnet/RVKd61ztZW9GUwhRbbLoYVRE5Xf1B2tVscKqwZqXgEr/logo.png",
      "tags": [],
      "extensions": {
        "website": "https://bonfida.com/"
      }
    },
    {
      "chainId": 101,
      "address": "FeGn77dhg1KXRRFeSwwMiykZnZPw5JXW6naf2aQgZDQf",
      "symbol": "wWETH",
      "name": "Wrapped Ether (Wormhole)",
      "decimals": 9,
      "logoURI": "https://cdn.jsdelivr.net/gh/trustwallet/assets@master/blockchains/ethereum/assets/0xC02aaA39b223FE8D0A0e5C4F27eAD9083C756Cc2/logo.png",
      "tags": [
        "wrapped",
        "wormhole"
      ],
      "extensions": {
        "address": "0xC02aaA39b223FE8D0A0e5C4F27eAD9083C756Cc2",
        "bridgeContract": "https://etherscan.io/address/0xf92cD566Ea4864356C5491c177A430C222d7e678",
        "assetContract": "https://etherscan.io/address/0xC02aaA39b223FE8D0A0e5C4F27eAD9083C756Cc2",
        "coingeckoId": "weth"
      }
    },
    {
      "chainId": 101,
      "address": "GbBWwtYTMPis4VHb8MrBbdibPhn28TSrLB53KvUmb7Gi",
      "symbol": "wFTT",
      "name": "Wrapped FTT (Wormhole)",
      "decimals": 9,
      "logoURI": "https://cdn.jsdelivr.net/gh/solana-labs/token-list@main/assets/mainnet/GbBWwtYTMPis4VHb8MrBbdibPhn28TSrLB53KvUmb7Gi/logo.webp",
      "tags": [
        "wrapped",
        "wormhole"
      ],
      "extensions": {
        "address": "0x50d1c9771902476076ecfc8b2a83ad6b9355a4c9",
        "bridgeContract": "https://etherscan.io/address/0xf92cD566Ea4864356C5491c177A430C222d7e678",
        "assetContract": "https://etherscan.io/address/0x50d1c9771902476076ecfc8b2a83ad6b9355a4c9",
        "coingeckoId": "ftx-token"
      }
    },
    {
      "chainId": 101,
      "address": "AbLwQCyU9S8ycJgu8wn6woRCHSYJmjMpJFcAHQ6vjq2P",
      "symbol": "wTUSD",
      "name": "TrueUSD (Wormhole)",
      "decimals": 9,
      "logoURI": "https://cdn.jsdelivr.net/gh/trustwallet/assets@master/blockchains/ethereum/assets/0x0000000000085d4780B73119b644AE5ecd22b376/logo.png",
      "tags": [
        "wrapped",
        "wormhole"
      ],
      "extensions": {
        "address": "0x0000000000085d4780B73119b644AE5ecd22b376",
        "bridgeContract": "https://etherscan.io/address/0xf92cD566Ea4864356C5491c177A430C222d7e678",
        "assetContract": "https://etherscan.io/address/0x0000000000085d4780B73119b644AE5ecd22b376",
        "coingeckoId": "true-usd"
      }
    },
    {
      "chainId": 101,
      "address": "3JfuyCg5891hCX1ZTbvt3pkiaww3XwgyqQH6E9eHtqKD",
      "symbol": "wLON",
      "name": "Tokenlon (Wormhole)",
      "decimals": 9,
      "logoURI": "https://cdn.jsdelivr.net/gh/trustwallet/assets@master/blockchains/ethereum/assets/0x0000000000095413afC295d19EDeb1Ad7B71c952/logo.png",
      "tags": [
        "wrapped",
        "wormhole"
      ],
      "extensions": {
        "address": "0x0000000000095413afC295d19EDeb1Ad7B71c952",
        "bridgeContract": "https://etherscan.io/address/0xf92cD566Ea4864356C5491c177A430C222d7e678",
        "assetContract": "https://etherscan.io/address/0x0000000000095413afC295d19EDeb1Ad7B71c952",
        "coingeckoId": "tokenlon"
      }
    },
    {
      "chainId": 101,
      "address": "6k7mrqiAqEWnABVN8FhfuNUrmrnaMh44nNWydNXctbpV",
      "symbol": "wALBT",
      "name": "AllianceBlock Token (Wormhole)",
      "decimals": 9,
      "logoURI": "https://cdn.jsdelivr.net/gh/trustwallet/assets@master/blockchains/ethereum/assets/0x00a8b738E453fFd858a7edf03bcCfe20412f0Eb0/logo.png",
      "tags": [
        "wrapped",
        "wormhole"
      ],
      "extensions": {
        "address": "0x00a8b738E453fFd858a7edf03bcCfe20412f0Eb0",
        "bridgeContract": "https://etherscan.io/address/0xf92cD566Ea4864356C5491c177A430C222d7e678",
        "assetContract": "https://etherscan.io/address/0x00a8b738E453fFd858a7edf03bcCfe20412f0Eb0",
        "coingeckoId": "allianceblock"
      }
    },
    {
      "chainId": 101,
      "address": "4b166BQEQunjg8oNTDcLeWU3nidQnVTL1Vni8ANU7Mvt",
      "symbol": "wSKL",
      "name": "SKALE (Wormhole)",
      "decimals": 9,
      "logoURI": "https://cdn.jsdelivr.net/gh/trustwallet/assets@master/blockchains/ethereum/assets/0x00c83aeCC790e8a4453e5dD3B0B4b3680501a7A7/logo.png",
      "tags": [
        "wrapped",
        "wormhole"
      ],
      "extensions": {
        "address": "0x00c83aeCC790e8a4453e5dD3B0B4b3680501a7A7",
        "bridgeContract": "https://etherscan.io/address/0xf92cD566Ea4864356C5491c177A430C222d7e678",
        "assetContract": "https://etherscan.io/address/0x00c83aeCC790e8a4453e5dD3B0B4b3680501a7A7",
        "coingeckoId": "skale"
      }
    },
    {
      "chainId": 101,
      "address": "CcHhpEx9VcWx7UBJC8DJaR5h3wNdexsQtB1nEfekjSHn",
      "symbol": "wUFT",
      "name": "UniLend Finance Token (Wormhole)",
      "decimals": 9,
      "logoURI": "https://cdn.jsdelivr.net/gh/trustwallet/assets@master/blockchains/ethereum/assets/0x0202Be363B8a4820f3F4DE7FaF5224fF05943AB1/logo.png",
      "tags": [
        "wrapped",
        "wormhole"
      ],
      "extensions": {
        "address": "0x0202Be363B8a4820f3F4DE7FaF5224fF05943AB1",
        "bridgeContract": "https://etherscan.io/address/0xf92cD566Ea4864356C5491c177A430C222d7e678",
        "assetContract": "https://etherscan.io/address/0x0202Be363B8a4820f3F4DE7FaF5224fF05943AB1",
        "coingeckoId": "unlend-finance"
      }
    },
    {
      "chainId": 101,
      "address": "VPjCJkR1uZGT9k9q7PsLArS5sEQtWgij8eZC8tysCy7",
      "symbol": "wORN",
      "name": "Orion Protocol (Wormhole)",
      "decimals": 8,
      "logoURI": "https://cdn.jsdelivr.net/gh/trustwallet/assets@master/blockchains/ethereum/assets/0x0258F474786DdFd37ABCE6df6BBb1Dd5dfC4434a/logo.png",
      "tags": [
        "wrapped",
        "wormhole"
      ],
      "extensions": {
        "address": "0x0258F474786DdFd37ABCE6df6BBb1Dd5dfC4434a",
        "bridgeContract": "https://etherscan.io/address/0xf92cD566Ea4864356C5491c177A430C222d7e678",
        "assetContract": "https://etherscan.io/address/0x0258F474786DdFd37ABCE6df6BBb1Dd5dfC4434a",
        "coingeckoId": "orion-protocol"
      }
    },
    {
      "chainId": 101,
      "address": "CxzHZtzrm6bAz6iFCAGgCYCd3iQb5guUD7oQXKxdgk5c",
      "symbol": "wSRK",
      "name": "SparkPoint (Wormhole)",
      "decimals": 9,
      "logoURI": "https://cdn.jsdelivr.net/gh/trustwallet/assets@master/blockchains/ethereum/assets/0x0488401c3F535193Fa8Df029d9fFe615A06E74E6/logo.png",
      "tags": [
        "wrapped",
        "wormhole"
      ],
      "extensions": {
        "address": "0x0488401c3F535193Fa8Df029d9fFe615A06E74E6",
        "bridgeContract": "https://etherscan.io/address/0xf92cD566Ea4864356C5491c177A430C222d7e678",
        "assetContract": "https://etherscan.io/address/0x0488401c3F535193Fa8Df029d9fFe615A06E74E6",
        "coingeckoId": "sparkpoint"
      }
    },
    {
      "chainId": 101,
      "address": "FqMZWvmii4NNzhLBKGzkvGj3e3XTxNVDNSKDJnt9fVQV",
      "symbol": "wUMA",
      "name": "UMA Voting Token v1 (Wormhole)",
      "decimals": 9,
      "logoURI": "https://cdn.jsdelivr.net/gh/trustwallet/assets@master/blockchains/ethereum/assets/0x04Fa0d235C4abf4BcF4787aF4CF447DE572eF828/logo.png",
      "tags": [
        "wrapped",
        "wormhole"
      ],
      "extensions": {
        "address": "0x04Fa0d235C4abf4BcF4787aF4CF447DE572eF828",
        "bridgeContract": "https://etherscan.io/address/0xf92cD566Ea4864356C5491c177A430C222d7e678",
        "assetContract": "https://etherscan.io/address/0x04Fa0d235C4abf4BcF4787aF4CF447DE572eF828",
        "coingeckoId": "uma"
      }
    },
    {
      "chainId": 101,
      "address": "6GGNzF99kCG1ozQbP7M7EYW9zPbQGPMwTCCi2Dqx3qhU",
      "symbol": "wSkey",
      "name": "SmartKey (Wormhole)",
      "decimals": 8,
      "logoURI": "https://cdn.jsdelivr.net/gh/trustwallet/assets@master/blockchains/ethereum/assets/0x06A01a4d579479Dd5D884EBf61A31727A3d8D442/logo.png",
      "tags": [
        "wrapped",
        "wormhole"
      ],
      "extensions": {
        "address": "0x06A01a4d579479Dd5D884EBf61A31727A3d8D442",
        "bridgeContract": "https://etherscan.io/address/0xf92cD566Ea4864356C5491c177A430C222d7e678",
        "assetContract": "https://etherscan.io/address/0x06A01a4d579479Dd5D884EBf61A31727A3d8D442",
        "coingeckoId": "smartkey"
      }
    },
    {
      "chainId": 101,
      "address": "Gc9rR2dUHfuYCJ8rU1Ye9fr8JoZZt9ZrfmXitQRLsxRW",
      "symbol": "wMIR",
      "name": "Wrapped MIR Token (Wormhole)",
      "decimals": 9,
      "logoURI": "https://cdn.jsdelivr.net/gh/trustwallet/assets@master/blockchains/ethereum/assets/0x09a3EcAFa817268f77BE1283176B946C4ff2E608/logo.png",
      "tags": [
        "wrapped",
        "wormhole"
      ],
      "extensions": {
        "address": "0x09a3EcAFa817268f77BE1283176B946C4ff2E608",
        "bridgeContract": "https://etherscan.io/address/0xf92cD566Ea4864356C5491c177A430C222d7e678",
        "assetContract": "https://etherscan.io/address/0x09a3EcAFa817268f77BE1283176B946C4ff2E608",
        "coingeckoId": "mirror-protocol"
      }
    },
    {
      "chainId": 101,
      "address": "B8xDqdrHpYLNHQKQ4ARDKurxhkhn2gfZa8WRosCEzXnF",
      "symbol": "wGRO",
      "name": "Growth (Wormhole)",
      "decimals": 9,
      "logoURI": "https://cdn.jsdelivr.net/gh/trustwallet/assets@master/blockchains/ethereum/assets/0x09e64c2B61a5f1690Ee6fbeD9baf5D6990F8dFd0/logo.png",
      "tags": [
        "wrapped",
        "wormhole"
      ],
      "extensions": {
        "address": "0x09e64c2B61a5f1690Ee6fbeD9baf5D6990F8dFd0",
        "bridgeContract": "https://etherscan.io/address/0xf92cD566Ea4864356C5491c177A430C222d7e678",
        "assetContract": "https://etherscan.io/address/0x09e64c2B61a5f1690Ee6fbeD9baf5D6990F8dFd0",
        "coingeckoId": "growth-defi"
      }
    },
    {
      "chainId": 101,
      "address": "GE1X8ef7fcsJ93THx4CvV7BQsdEyEAyk61s2L5YfSXiL",
      "symbol": "wSTAKE",
      "name": "xDai (Wormhole)",
      "decimals": 9,
      "logoURI": "https://cdn.jsdelivr.net/gh/trustwallet/assets@master/blockchains/ethereum/assets/0x0Ae055097C6d159879521C384F1D2123D1f195e6/logo.png",
      "tags": [
        "wrapped",
        "wormhole"
      ],
      "extensions": {
        "address": "0x0Ae055097C6d159879521C384F1D2123D1f195e6",
        "bridgeContract": "https://etherscan.io/address/0xf92cD566Ea4864356C5491c177A430C222d7e678",
        "assetContract": "https://etherscan.io/address/0x0Ae055097C6d159879521C384F1D2123D1f195e6",
        "coingeckoId": "xdai-stake"
      }
    },
    {
      "chainId": 101,
      "address": "7TK6QeyTsnTT6KsnK2tHHfh62mbjNuFWoyUc8vo3CmmU",
      "symbol": "wYFI",
      "name": "yearn.finance (Wormhole)",
      "decimals": 9,
      "logoURI": "https://cdn.jsdelivr.net/gh/trustwallet/assets@master/blockchains/ethereum/assets/0x0bc529c00C6401aEF6D220BE8C6Ea1667F6Ad93e/logo.png",
      "tags": [
        "wrapped",
        "wormhole"
      ],
      "extensions": {
        "address": "0x0bc529c00C6401aEF6D220BE8C6Ea1667F6Ad93e",
        "bridgeContract": "https://etherscan.io/address/0xf92cD566Ea4864356C5491c177A430C222d7e678",
        "assetContract": "https://etherscan.io/address/0x0bc529c00C6401aEF6D220BE8C6Ea1667F6Ad93e",
        "coingeckoId": "yearn-finance"
      }
    },
    {
      "chainId": 101,
      "address": "CTtKth9uW7froBA6xCd2MP7BXjGFESdT1SyxUmbHovSw",
      "symbol": "wBAT",
      "name": "Basic Attention Token (Wormhole)",
      "decimals": 9,
      "logoURI": "https://cdn.jsdelivr.net/gh/trustwallet/assets@master/blockchains/ethereum/assets/0x0D8775F648430679A709E98d2b0Cb6250d2887EF/logo.png",
      "tags": [
        "wrapped",
        "wormhole"
      ],
      "extensions": {
        "address": "0x0D8775F648430679A709E98d2b0Cb6250d2887EF",
        "bridgeContract": "https://etherscan.io/address/0xf92cD566Ea4864356C5491c177A430C222d7e678",
        "assetContract": "https://etherscan.io/address/0x0D8775F648430679A709E98d2b0Cb6250d2887EF",
        "coingeckoId": "basic-attention-token"
      }
    },
    {
      "chainId": 101,
      "address": "DrL2D4qCRCeNkQz3AJikLjBc3cS6fqqcQ3W7T9vbshCu",
      "symbol": "wMANA",
      "name": "Decentraland MANA (Wormhole)",
      "decimals": 9,
      "logoURI": "https://cdn.jsdelivr.net/gh/trustwallet/assets@master/blockchains/ethereum/assets/0x0F5D2fB29fb7d3CFeE444a200298f468908cC942/logo.png",
      "tags": [
        "wrapped",
        "wormhole"
      ],
      "extensions": {
        "address": "0x0F5D2fB29fb7d3CFeE444a200298f468908cC942",
        "bridgeContract": "https://etherscan.io/address/0xf92cD566Ea4864356C5491c177A430C222d7e678",
        "assetContract": "https://etherscan.io/address/0x0F5D2fB29fb7d3CFeE444a200298f468908cC942",
        "coingeckoId": "decentraland"
      }
    },
    {
      "chainId": 101,
      "address": "3cJKTW69FQDDCud7AhKHXZg126b3t73a2qVcVBS1BWjL",
      "symbol": "wXIO",
      "name": "XIO Network (Wormhole)",
      "decimals": 9,
      "logoURI": "https://cdn.jsdelivr.net/gh/trustwallet/assets@master/blockchains/ethereum/assets/0x0f7F961648aE6Db43C75663aC7E5414Eb79b5704/logo.png",
      "tags": [
        "wrapped",
        "wormhole"
      ],
      "extensions": {
        "address": "0x0f7F961648aE6Db43C75663aC7E5414Eb79b5704",
        "bridgeContract": "https://etherscan.io/address/0xf92cD566Ea4864356C5491c177A430C222d7e678",
        "assetContract": "https://etherscan.io/address/0x0f7F961648aE6Db43C75663aC7E5414Eb79b5704",
        "coingeckoId": "xio"
      }
    },
    {
      "chainId": 101,
      "address": "CQivbzuRQLvZbqefKc5gLzhSzZzAaySAdMmTG7pFn41w",
      "symbol": "wLAYER",
      "name": "Unilayer (Wormhole)",
      "decimals": 9,
      "logoURI": "https://cdn.jsdelivr.net/gh/trustwallet/assets@master/blockchains/ethereum/assets/0x0fF6ffcFDa92c53F615a4A75D982f399C989366b/logo.png",
      "tags": [
        "wrapped",
        "wormhole"
      ],
      "extensions": {
        "address": "0x0fF6ffcFDa92c53F615a4A75D982f399C989366b",
        "bridgeContract": "https://etherscan.io/address/0xf92cD566Ea4864356C5491c177A430C222d7e678",
        "assetContract": "https://etherscan.io/address/0x0fF6ffcFDa92c53F615a4A75D982f399C989366b",
        "coingeckoId": "unilayer"
      }
    },
    {
      "chainId": 101,
      "address": "C1LpKYrkVvWF5imsQ7JqJSZHj9NXNmJ5tEHkGTtLVH2L",
      "symbol": "wUMX",
      "name": "https://unimex.network/ (Wormhole)",
      "decimals": 9,
      "logoURI": "https://cdn.jsdelivr.net/gh/trustwallet/assets@master/blockchains/ethereum/assets/0x10Be9a8dAe441d276a5027936c3aADEd2d82bC15/logo.png",
      "tags": [
        "wrapped",
        "wormhole"
      ],
      "extensions": {
        "address": "0x10Be9a8dAe441d276a5027936c3aADEd2d82bC15",
        "bridgeContract": "https://etherscan.io/address/0xf92cD566Ea4864356C5491c177A430C222d7e678",
        "assetContract": "https://etherscan.io/address/0x10Be9a8dAe441d276a5027936c3aADEd2d82bC15",
        "coingeckoId": "unimex-network"
      }
    },
    {
      "chainId": 101,
      "address": "8F3kZd9XEpFgNZ4fZnEAC5CJZLewnkNE8QCjdvorGWuW",
      "symbol": "w1INCH",
      "name": "1INCH Token (Wormhole)",
      "decimals": 9,
      "logoURI": "https://cdn.jsdelivr.net/gh/trustwallet/assets@master/blockchains/ethereum/assets/0x111111111117dC0aa78b770fA6A738034120C302/logo.png",
      "tags": [
        "wrapped",
        "wormhole"
      ],
      "extensions": {
        "address": "0x111111111117dC0aa78b770fA6A738034120C302",
        "bridgeContract": "https://etherscan.io/address/0xf92cD566Ea4864356C5491c177A430C222d7e678",
        "assetContract": "https://etherscan.io/address/0x111111111117dC0aa78b770fA6A738034120C302",
        "coingeckoId": "1inch"
      }
    },
    {
      "chainId": 101,
      "address": "H3UMboX4tnjba1Xw1a2VhUtkdgnrbmPvmDm6jaouQDN9",
      "symbol": "wARMOR",
      "name": "Armor (Wormhole)",
      "decimals": 9,
      "logoURI": "https://cdn.jsdelivr.net/gh/trustwallet/assets@master/blockchains/ethereum/assets/0x1337DEF16F9B486fAEd0293eb623Dc8395dFE46a/logo.png",
      "tags": [
        "wrapped",
        "wormhole"
      ],
      "extensions": {
        "address": "0x1337DEF16F9B486fAEd0293eb623Dc8395dFE46a",
        "bridgeContract": "https://etherscan.io/address/0xf92cD566Ea4864356C5491c177A430C222d7e678",
        "assetContract": "https://etherscan.io/address/0x1337DEF16F9B486fAEd0293eb623Dc8395dFE46a",
        "coingeckoId": "armor"
      }
    },
    {
      "chainId": 101,
      "address": "Cw26Yz3rAN42mM5WpKriuGvbXnvRYmFA9sbBWH49KyqL",
      "symbol": "warNXM",
      "name": "Armor NXM (Wormhole)",
      "decimals": 9,
      "logoURI": "https://cdn.jsdelivr.net/gh/trustwallet/assets@master/blockchains/ethereum/assets/0x1337DEF18C680aF1f9f45cBcab6309562975b1dD/logo.png",
      "tags": [
        "wrapped",
        "wormhole"
      ],
      "extensions": {
        "address": "0x1337DEF18C680aF1f9f45cBcab6309562975b1dD",
        "bridgeContract": "https://etherscan.io/address/0xf92cD566Ea4864356C5491c177A430C222d7e678",
        "assetContract": "https://etherscan.io/address/0x1337DEF18C680aF1f9f45cBcab6309562975b1dD",
        "coingeckoId": "armor-nxm"
      }
    },
    {
      "chainId": 101,
      "address": "3GVAecXsFP8xLFuAMMpg5NU4g5JK6h2NZWsQJ45wiw6b",
      "symbol": "wDPI",
      "name": "DefiPulse Index (Wormhole)",
      "decimals": 9,
      "logoURI": "https://cdn.jsdelivr.net/gh/trustwallet/assets@master/blockchains/ethereum/assets/0x1494CA1F11D487c2bBe4543E90080AeBa4BA3C2b/logo.png",
      "tags": [
        "wrapped",
        "wormhole"
      ],
      "extensions": {
        "address": "0x1494CA1F11D487c2bBe4543E90080AeBa4BA3C2b",
        "bridgeContract": "https://etherscan.io/address/0xf92cD566Ea4864356C5491c177A430C222d7e678",
        "assetContract": "https://etherscan.io/address/0x1494CA1F11D487c2bBe4543E90080AeBa4BA3C2b",
        "coingeckoId": "defipulse-index"
      }
    },
    {
      "chainId": 101,
      "address": "AC4BK5yoEKn5hw6WpH3iWu56pEwigQdR48CiiqJ3R1pd",
      "symbol": "wDHC",
      "name": "DeltaHub Community (Wormhole)",
      "decimals": 9,
      "logoURI": "https://cdn.jsdelivr.net/gh/trustwallet/assets@master/blockchains/ethereum/assets/0x152687Bc4A7FCC89049cF119F9ac3e5aCF2eE7ef/logo.png",
      "tags": [
        "wrapped",
        "wormhole"
      ],
      "extensions": {
        "address": "0x152687Bc4A7FCC89049cF119F9ac3e5aCF2eE7ef",
        "bridgeContract": "https://etherscan.io/address/0xf92cD566Ea4864356C5491c177A430C222d7e678",
        "assetContract": "https://etherscan.io/address/0x152687Bc4A7FCC89049cF119F9ac3e5aCF2eE7ef",
        "coingeckoId": "deltahub-community"
      }
    },
    {
      "chainId": 101,
      "address": "7bXgNP7SEwrqbnfLBPgKDRKSGjVe7cjbuioRP23upF5H",
      "symbol": "wKEX",
      "name": "KIRA Network (Wormhole)",
      "decimals": 6,
      "logoURI": "https://cdn.jsdelivr.net/gh/trustwallet/assets@master/blockchains/ethereum/assets/0x16980b3B4a3f9D89E33311B5aa8f80303E5ca4F8/logo.png",
      "tags": [
        "wrapped",
        "wormhole"
      ],
      "extensions": {
        "address": "0x16980b3B4a3f9D89E33311B5aa8f80303E5ca4F8",
        "bridgeContract": "https://etherscan.io/address/0xf92cD566Ea4864356C5491c177A430C222d7e678",
        "assetContract": "https://etherscan.io/address/0x16980b3B4a3f9D89E33311B5aa8f80303E5ca4F8",
        "coingeckoId": "kira-network"
      }
    },
    {
      "chainId": 101,
      "address": "5uC8Gj96sK6UG44AYLpbX3DUjKtBUxBrhHcM8JDtyYum",
      "symbol": "wEWTB",
      "name": "Energy Web Token Bridged (Wormhole)",
      "decimals": 9,
      "logoURI": "https://cdn.jsdelivr.net/gh/trustwallet/assets@master/blockchains/ethereum/assets/0x178c820f862B14f316509ec36b13123DA19A6054/logo.png",
      "tags": [
        "wrapped",
        "wormhole"
      ],
      "extensions": {
        "address": "0x178c820f862B14f316509ec36b13123DA19A6054",
        "bridgeContract": "https://etherscan.io/address/0xf92cD566Ea4864356C5491c177A430C222d7e678",
        "assetContract": "https://etherscan.io/address/0x178c820f862B14f316509ec36b13123DA19A6054",
        "coingeckoId": "energy-web-token"
      }
    },
    {
      "chainId": 101,
      "address": "EzeRaHuh1Xu1nDUypv1VWXcGsNJ71ncCJ8HeWuyg8atJ",
      "symbol": "wCC10",
      "name": "Cryptocurrency Top 10 Tokens Index (Wormhole)",
      "decimals": 9,
      "logoURI": "https://cdn.jsdelivr.net/gh/trustwallet/assets@master/blockchains/ethereum/assets/0x17aC188e09A7890a1844E5E65471fE8b0CcFadF3/logo.png",
      "tags": [
        "wrapped",
        "wormhole"
      ],
      "extensions": {
        "address": "0x17aC188e09A7890a1844E5E65471fE8b0CcFadF3",
        "bridgeContract": "https://etherscan.io/address/0xf92cD566Ea4864356C5491c177A430C222d7e678",
        "assetContract": "https://etherscan.io/address/0x17aC188e09A7890a1844E5E65471fE8b0CcFadF3",
        "coingeckoId": "cryptocurrency-top-10-tokens-index"
      }
    },
    {
      "chainId": 101,
      "address": "CYzPVv1zB9RH6hRWRKprFoepdD8Y7Q5HefCqrybvetja",
      "symbol": "wAUDIO",
      "name": "Audius (Wormhole)",
      "decimals": 9,
      "logoURI": "https://cdn.jsdelivr.net/gh/trustwallet/assets@master/blockchains/ethereum/assets/0x18aAA7115705e8be94bfFEBDE57Af9BFc265B998/logo.png",
      "tags": [
        "wrapped",
        "wormhole"
      ],
      "extensions": {
        "address": "0x18aAA7115705e8be94bfFEBDE57Af9BFc265B998",
        "bridgeContract": "https://etherscan.io/address/0xf92cD566Ea4864356C5491c177A430C222d7e678",
        "assetContract": "https://etherscan.io/address/0x18aAA7115705e8be94bfFEBDE57Af9BFc265B998",
        "coingeckoId": "audius"
      }
    },
    {
      "chainId": 101,
      "address": "9yPmJNUp1qFV6LafdYdegZ8sCgC4oy6Rgt9WsDJqv3EX",
      "symbol": "wREP",
      "name": "Reputation (Wormhole)",
      "decimals": 9,
      "logoURI": "https://cdn.jsdelivr.net/gh/trustwallet/assets@master/blockchains/ethereum/assets/0x1985365e9f78359a9B6AD760e32412f4a445E862/logo.png",
      "tags": [
        "wrapped",
        "wormhole"
      ],
      "extensions": {
        "address": "0x1985365e9f78359a9B6AD760e32412f4a445E862",
        "bridgeContract": "https://etherscan.io/address/0xf92cD566Ea4864356C5491c177A430C222d7e678",
        "assetContract": "https://etherscan.io/address/0x1985365e9f78359a9B6AD760e32412f4a445E862"
      }
    },
    {
      "chainId": 101,
      "address": "CZxP1KtsfvMXZTGKR1fNwNChv8hGAfQrgVoENabN8zKU",
      "symbol": "wVSP",
      "name": "VesperToken (Wormhole)",
      "decimals": 9,
      "logoURI": "https://cdn.jsdelivr.net/gh/trustwallet/assets@master/blockchains/ethereum/assets/0x1b40183EFB4Dd766f11bDa7A7c3AD8982e998421/logo.png",
      "tags": [
        "wrapped",
        "wormhole"
      ],
      "extensions": {
        "address": "0x1b40183EFB4Dd766f11bDa7A7c3AD8982e998421",
        "bridgeContract": "https://etherscan.io/address/0xf92cD566Ea4864356C5491c177A430C222d7e678",
        "assetContract": "https://etherscan.io/address/0x1b40183EFB4Dd766f11bDa7A7c3AD8982e998421",
        "coingeckoId": "vesper-finance"
      }
    },
    {
      "chainId": 101,
      "address": "8cGPyDGT1mgG1iWzNjPmCDKSK9veJhoBAguq7rp7CjTe",
      "symbol": "wKP3R",
      "name": "Keep3rV1 (Wormhole)",
      "decimals": 9,
      "logoURI": "https://cdn.jsdelivr.net/gh/trustwallet/assets@master/blockchains/ethereum/assets/0x1cEB5cB57C4D4E2b2433641b95Dd330A33185A44/logo.png",
      "tags": [
        "wrapped",
        "wormhole"
      ],
      "extensions": {
        "address": "0x1cEB5cB57C4D4E2b2433641b95Dd330A33185A44",
        "bridgeContract": "https://etherscan.io/address/0xf92cD566Ea4864356C5491c177A430C222d7e678",
        "assetContract": "https://etherscan.io/address/0x1cEB5cB57C4D4E2b2433641b95Dd330A33185A44",
        "coingeckoId": "keep3rv1"
      }
    },
    {
      "chainId": 101,
      "address": "DGghbWvncPL41U8TmUtXcGMgLeQqkaA2yM7UfcabftR8",
      "symbol": "wLEAD",
      "name": "Lead Token (Wormhole)",
      "decimals": 9,
      "logoURI": "https://cdn.jsdelivr.net/gh/trustwallet/assets@master/blockchains/ethereum/assets/0x1dD80016e3d4ae146Ee2EBB484e8edD92dacC4ce/logo.png",
      "tags": [
        "wrapped",
        "wormhole"
      ],
      "extensions": {
        "address": "0x1dD80016e3d4ae146Ee2EBB484e8edD92dacC4ce",
        "bridgeContract": "https://etherscan.io/address/0xf92cD566Ea4864356C5491c177A430C222d7e678",
        "assetContract": "https://etherscan.io/address/0x1dD80016e3d4ae146Ee2EBB484e8edD92dacC4ce",
        "coingeckoId": "lead-token"
      }
    },
    {
      "chainId": 101,
      "address": "3MVa4e32PaKmPxYUQ6n8vFkWtCma68Ld7e7fTktWDueQ",
      "symbol": "wUNI",
      "name": "Uniswap (Wormhole)",
      "decimals": 9,
      "logoURI": "https://cdn.jsdelivr.net/gh/trustwallet/assets@master/blockchains/ethereum/assets/0x1f9840a85d5aF5bf1D1762F925BDADdC4201F984/logo.png",
      "tags": [
        "wrapped",
        "wormhole"
      ],
      "extensions": {
        "address": "0x1f9840a85d5aF5bf1D1762F925BDADdC4201F984",
        "bridgeContract": "https://etherscan.io/address/0xf92cD566Ea4864356C5491c177A430C222d7e678",
        "assetContract": "https://etherscan.io/address/0x1f9840a85d5aF5bf1D1762F925BDADdC4201F984",
        "coingeckoId": "uniswap"
      }
    },
    {
      "chainId": 101,
      "address": "qfnqNqs3nCAHjnyCgLRDbBtq4p2MtHZxw8YjSyYhPoL",
      "symbol": "wWBTC",
      "name": "Wrapped BTC (Wormhole)",
      "decimals": 8,
      "logoURI": "https://cdn.jsdelivr.net/gh/trustwallet/assets@master/blockchains/ethereum/assets/0x2260FAC5E5542a773Aa44fBCfeDf7C193bc2C599/logo.png",
      "tags": [
        "wrapped",
        "wormhole"
      ],
      "extensions": {
        "address": "0x2260FAC5E5542a773Aa44fBCfeDf7C193bc2C599",
        "bridgeContract": "https://etherscan.io/address/0xf92cD566Ea4864356C5491c177A430C222d7e678",
        "assetContract": "https://etherscan.io/address/0x2260FAC5E5542a773Aa44fBCfeDf7C193bc2C599",
        "coingeckoId": "wrapped-bitcoin"
      }
    },
    {
      "chainId": 101,
      "address": "8My83RG8Xa1EhXdDKHWq8BWZN1zF3XUrWL3TXCLjVPFh",
      "symbol": "wUNN",
      "name": "UNION Protocol Governance Token (Wormhole)",
      "decimals": 9,
      "logoURI": "https://cdn.jsdelivr.net/gh/trustwallet/assets@master/blockchains/ethereum/assets/0x226f7b842E0F0120b7E194D05432b3fd14773a9D/logo.png",
      "tags": [
        "wrapped",
        "wormhole"
      ],
      "extensions": {
        "address": "0x226f7b842E0F0120b7E194D05432b3fd14773a9D",
        "bridgeContract": "https://etherscan.io/address/0xf92cD566Ea4864356C5491c177A430C222d7e678",
        "assetContract": "https://etherscan.io/address/0x226f7b842E0F0120b7E194D05432b3fd14773a9D",
        "coingeckoId": "union-protocol-governance-token"
      }
    },
    {
      "chainId": 101,
      "address": "6jVuhLJ2mzyZ8DyUcrDj8Qr6Q9bqbJnq4fAnMeEduDM9",
      "symbol": "wSOCKS",
      "name": "Unisocks Edition 0 (Wormhole)",
      "decimals": 9,
      "logoURI": "https://cdn.jsdelivr.net/gh/trustwallet/assets@master/blockchains/ethereum/assets/0x23B608675a2B2fB1890d3ABBd85c5775c51691d5/logo.png",
      "tags": [
        "wrapped",
        "wormhole"
      ],
      "extensions": {
        "address": "0x23B608675a2B2fB1890d3ABBd85c5775c51691d5",
        "bridgeContract": "https://etherscan.io/address/0xf92cD566Ea4864356C5491c177A430C222d7e678",
        "assetContract": "https://etherscan.io/address/0x23B608675a2B2fB1890d3ABBd85c5775c51691d5",
        "coingeckoId": "unisocks"
      }
    },
    {
      "chainId": 101,
      "address": "Az8PAQ7s6s5ZFgBiKKEizHt3SzDxXKZayDCtRZoC3452",
      "symbol": "wDEXT",
      "name": "DEXTools (Wormhole)",
      "decimals": 9,
      "logoURI": "https://cdn.jsdelivr.net/gh/trustwallet/assets@master/blockchains/ethereum/assets/0x26CE25148832C04f3d7F26F32478a9fe55197166/logo.png",
      "tags": [
        "wrapped",
        "wormhole"
      ],
      "extensions": {
        "address": "0x26CE25148832C04f3d7F26F32478a9fe55197166",
        "bridgeContract": "https://etherscan.io/address/0xf92cD566Ea4864356C5491c177A430C222d7e678",
        "assetContract": "https://etherscan.io/address/0x26CE25148832C04f3d7F26F32478a9fe55197166",
        "coingeckoId": "idextools"
      }
    },
    {
      "chainId": 101,
      "address": "ELSnGFd5XnSdYFFSgYQp7n89FEbDqxN4npuRLW4PPPLv",
      "symbol": "wHEX",
      "name": "HEX (Wormhole)",
      "decimals": 8,
      "logoURI": "https://cdn.jsdelivr.net/gh/trustwallet/assets@master/blockchains/ethereum/assets/0x2b591e99afE9f32eAA6214f7B7629768c40Eeb39/logo.png",
      "tags": [
        "wrapped",
        "wormhole"
      ],
      "extensions": {
        "address": "0x2b591e99afE9f32eAA6214f7B7629768c40Eeb39",
        "bridgeContract": "https://etherscan.io/address/0xf92cD566Ea4864356C5491c177A430C222d7e678",
        "assetContract": "https://etherscan.io/address/0x2b591e99afE9f32eAA6214f7B7629768c40Eeb39",
        "coingeckoId": "hex"
      }
    },
    {
      "chainId": 101,
      "address": "9iwfHhE7BJKNo4Eb1wX3p4uyJjEN9RoGLt4BvMdzZoiN",
      "symbol": "wCREAM",
      "name": "Cream (Wormhole)",
      "decimals": 9,
      "logoURI": "https://cdn.jsdelivr.net/gh/trustwallet/assets@master/blockchains/ethereum/assets/0x2ba592F78dB6436527729929AAf6c908497cB200/logo.png",
      "tags": [
        "wrapped",
        "wormhole"
      ],
      "extensions": {
        "address": "0x2ba592F78dB6436527729929AAf6c908497cB200",
        "bridgeContract": "https://etherscan.io/address/0xf92cD566Ea4864356C5491c177A430C222d7e678",
        "assetContract": "https://etherscan.io/address/0x2ba592F78dB6436527729929AAf6c908497cB200",
        "coingeckoId": "cream-2"
      }
    },
    {
      "chainId": 101,
      "address": "DdiXkfDGhLiKyw889QC4nmcxSwMqarLBtrDofPJyx7bt",
      "symbol": "wYFIM",
      "name": "yfi.mobi (Wormhole)",
      "decimals": 9,
      "logoURI": "https://cdn.jsdelivr.net/gh/trustwallet/assets@master/blockchains/ethereum/assets/0x2e2f3246b6c65CCc4239c9Ee556EC143a7E5DE2c/logo.png",
      "tags": [
        "wrapped",
        "wormhole"
      ],
      "extensions": {
        "address": "0x2e2f3246b6c65CCc4239c9Ee556EC143a7E5DE2c",
        "bridgeContract": "https://etherscan.io/address/0xf92cD566Ea4864356C5491c177A430C222d7e678",
        "assetContract": "https://etherscan.io/address/0x2e2f3246b6c65CCc4239c9Ee556EC143a7E5DE2c",
        "coingeckoId": "yfimobi"
      }
    },
    {
      "chainId": 101,
      "address": "6wdcYNvUyHCerSiGbChkvGBF6Qzju1YP5qpXRQ4tqdZ3",
      "symbol": "wZEE",
      "name": "ZeroSwapToken (Wormhole)",
      "decimals": 9,
      "logoURI": "https://cdn.jsdelivr.net/gh/trustwallet/assets@master/blockchains/ethereum/assets/0x2eDf094dB69d6Dcd487f1B3dB9febE2eeC0dd4c5/logo.png",
      "tags": [
        "wrapped",
        "wormhole"
      ],
      "extensions": {
        "address": "0x2eDf094dB69d6Dcd487f1B3dB9febE2eeC0dd4c5",
        "bridgeContract": "https://etherscan.io/address/0xf92cD566Ea4864356C5491c177A430C222d7e678",
        "assetContract": "https://etherscan.io/address/0x2eDf094dB69d6Dcd487f1B3dB9febE2eeC0dd4c5",
        "coingeckoId": "zeroswap"
      }
    },
    {
      "chainId": 101,
      "address": "4xh8iC54UgaNpY4h34rxfZBSc9L2fBB8gWcYtDGHjxhN",
      "symbol": "wwANATHA",
      "name": "Wrapped ANATHA (Wormhole)",
      "decimals": 9,
      "logoURI": "https://cdn.jsdelivr.net/gh/trustwallet/assets@master/blockchains/ethereum/assets/0x3383c5a8969Dc413bfdDc9656Eb80A1408E4bA20/logo.png",
      "tags": [
        "wrapped",
        "wormhole"
      ],
      "extensions": {
        "address": "0x3383c5a8969Dc413bfdDc9656Eb80A1408E4bA20",
        "bridgeContract": "https://etherscan.io/address/0xf92cD566Ea4864356C5491c177A430C222d7e678",
        "assetContract": "https://etherscan.io/address/0x3383c5a8969Dc413bfdDc9656Eb80A1408E4bA20",
        "coingeckoId": "wrapped-anatha"
      }
    },
    {
      "chainId": 101,
      "address": "5Jq6S9HYqfG6TUMjjsKpnfis7utUAB69JiEGkkypdmgP",
      "symbol": "wRAMP",
      "name": "RAMP DEFI (Wormhole)",
      "decimals": 9,
      "logoURI": "https://cdn.jsdelivr.net/gh/trustwallet/assets@master/blockchains/ethereum/assets/0x33D0568941C0C64ff7e0FB4fbA0B11BD37deEd9f/logo.png",
      "tags": [
        "wrapped",
        "wormhole"
      ],
      "extensions": {
        "address": "0x33D0568941C0C64ff7e0FB4fbA0B11BD37deEd9f",
        "bridgeContract": "https://etherscan.io/address/0xf92cD566Ea4864356C5491c177A430C222d7e678",
        "assetContract": "https://etherscan.io/address/0x33D0568941C0C64ff7e0FB4fbA0B11BD37deEd9f",
        "coingeckoId": "ramp"
      }
    },
    {
      "chainId": 101,
      "address": "6uMUH5ztnj6AKYvL71EZgcyyRxjyBC5LVkscA5LrBc3c",
      "symbol": "wPRQ",
      "name": "Parsiq Token (Wormhole)",
      "decimals": 9,
      "logoURI": "https://cdn.jsdelivr.net/gh/trustwallet/assets@master/blockchains/ethereum/assets/0x362bc847A3a9637d3af6624EeC853618a43ed7D2/logo.png",
      "tags": [
        "wrapped",
        "wormhole"
      ],
      "extensions": {
        "address": "0x362bc847A3a9637d3af6624EeC853618a43ed7D2",
        "bridgeContract": "https://etherscan.io/address/0xf92cD566Ea4864356C5491c177A430C222d7e678",
        "assetContract": "https://etherscan.io/address/0x362bc847A3a9637d3af6624EeC853618a43ed7D2",
        "coingeckoId": "parsiq"
      }
    },
    {
      "chainId": 101,
      "address": "42gecM46tdSiYZN2CK1ek5raCxnzQf1xfhoKAf3F7Y5k",
      "symbol": "wSLP",
      "name": "Small Love Potion (Wormhole)",
      "decimals": 0,
      "logoURI": "https://cdn.jsdelivr.net/gh/trustwallet/assets@master/blockchains/ethereum/assets/0x37236CD05b34Cc79d3715AF2383E96dd7443dCF1/logo.png",
      "tags": [
        "wrapped",
        "wormhole"
      ],
      "extensions": {
        "address": "0x37236CD05b34Cc79d3715AF2383E96dd7443dCF1",
        "bridgeContract": "https://etherscan.io/address/0xf92cD566Ea4864356C5491c177A430C222d7e678",
        "assetContract": "https://etherscan.io/address/0x37236CD05b34Cc79d3715AF2383E96dd7443dCF1",
        "coingeckoId": "smooth-love-potion"
      }
    },
    {
      "chainId": 101,
      "address": "F6M9DW1cWw7EtFK9m2ukvT9WEvtEbdZfTzZTtDeBcnAf",
      "symbol": "wSAND",
      "name": "SAND (Wormhole)",
      "decimals": 9,
      "logoURI": "https://cdn.jsdelivr.net/gh/trustwallet/assets@master/blockchains/ethereum/assets/0x3845badAde8e6dFF049820680d1F14bD3903a5d0/logo.png",
      "tags": [
        "wrapped",
        "wormhole"
      ],
      "extensions": {
        "address": "0x3845badAde8e6dFF049820680d1F14bD3903a5d0",
        "bridgeContract": "https://etherscan.io/address/0xf92cD566Ea4864356C5491c177A430C222d7e678",
        "assetContract": "https://etherscan.io/address/0x3845badAde8e6dFF049820680d1F14bD3903a5d0",
        "coingeckoId": "the-sandbox"
      }
    },
    {
      "chainId": 101,
      "address": "G27M8w6G4hwatMNFi46DPAUR1YkxSmRNFKus7SgYLoDy",
      "symbol": "wCVP",
      "name": "Concentrated Voting Power (Wormhole)",
      "decimals": 9,
      "logoURI": "https://cdn.jsdelivr.net/gh/trustwallet/assets@master/blockchains/ethereum/assets/0x38e4adB44ef08F22F5B5b76A8f0c2d0dCbE7DcA1/logo.png",
      "tags": [
        "wrapped",
        "wormhole"
      ],
      "extensions": {
        "address": "0x38e4adB44ef08F22F5B5b76A8f0c2d0dCbE7DcA1",
        "bridgeContract": "https://etherscan.io/address/0xf92cD566Ea4864356C5491c177A430C222d7e678",
        "assetContract": "https://etherscan.io/address/0x38e4adB44ef08F22F5B5b76A8f0c2d0dCbE7DcA1",
        "coingeckoId": "concentrated-voting-power"
      }
    },
    {
      "chainId": 101,
      "address": "FjucGZpcdVXaWJH21pbrGQaKNszsGsJqbAXu4sJywKJa",
      "symbol": "wREN",
      "name": "Republic Token (Wormhole)",
      "decimals": 9,
      "logoURI": "https://cdn.jsdelivr.net/gh/trustwallet/assets@master/blockchains/ethereum/assets/0x408e41876cCCDC0F92210600ef50372656052a38/logo.png",
      "tags": [
        "wrapped",
        "wormhole"
      ],
      "extensions": {
        "address": "0x408e41876cCCDC0F92210600ef50372656052a38",
        "bridgeContract": "https://etherscan.io/address/0xf92cD566Ea4864356C5491c177A430C222d7e678",
        "assetContract": "https://etherscan.io/address/0x408e41876cCCDC0F92210600ef50372656052a38",
        "coingeckoId": "republic-protocol"
      }
    },
    {
      "chainId": 101,
      "address": "5kvugu18snfGRu1PykMfRzYfUxJYs3smk1PWQcGo6Z8a",
      "symbol": "wXOR",
      "name": "Sora (Wormhole)",
      "decimals": 9,
      "logoURI": "https://cdn.jsdelivr.net/gh/trustwallet/assets@master/blockchains/ethereum/assets/0x40FD72257597aA14C7231A7B1aaa29Fce868F677/logo.png",
      "tags": [
        "wrapped",
        "wormhole"
      ],
      "extensions": {
        "address": "0x40FD72257597aA14C7231A7B1aaa29Fce868F677",
        "bridgeContract": "https://etherscan.io/address/0xf92cD566Ea4864356C5491c177A430C222d7e678",
        "assetContract": "https://etherscan.io/address/0x40FD72257597aA14C7231A7B1aaa29Fce868F677",
        "coingeckoId": "sora"
      }
    },
    {
      "chainId": 101,
      "address": "3EKQDmiXj8yLBFpZca4coxBpP8XJCzmjVgUdVydSmaaT",
      "symbol": "wFUN",
      "name": "FunFair (Wormhole)",
      "decimals": 8,
      "logoURI": "https://cdn.jsdelivr.net/gh/trustwallet/assets@master/blockchains/ethereum/assets/0x419D0d8BdD9aF5e606Ae2232ed285Aff190E711b/logo.png",
      "tags": [
        "wrapped",
        "wormhole"
      ],
      "extensions": {
        "address": "0x419D0d8BdD9aF5e606Ae2232ed285Aff190E711b",
        "bridgeContract": "https://etherscan.io/address/0xf92cD566Ea4864356C5491c177A430C222d7e678",
        "assetContract": "https://etherscan.io/address/0x419D0d8BdD9aF5e606Ae2232ed285Aff190E711b",
        "coingeckoId": "funfair"
      }
    },
    {
      "chainId": 101,
      "address": "6J9soByB65WUamsEG8KSPdphBV1oCoGvr5QpaUaY3r19",
      "symbol": "wPICKLE",
      "name": "PickleToken (Wormhole)",
      "decimals": 9,
      "logoURI": "https://cdn.jsdelivr.net/gh/trustwallet/assets@master/blockchains/ethereum/assets/0x429881672B9AE42b8EbA0E26cD9C73711b891Ca5/logo.png",
      "tags": [
        "wrapped",
        "wormhole"
      ],
      "extensions": {
        "address": "0x429881672B9AE42b8EbA0E26cD9C73711b891Ca5",
        "bridgeContract": "https://etherscan.io/address/0xf92cD566Ea4864356C5491c177A430C222d7e678",
        "assetContract": "https://etherscan.io/address/0x429881672B9AE42b8EbA0E26cD9C73711b891Ca5",
        "coingeckoId": "pickle-finance"
      }
    },
    {
      "chainId": 101,
      "address": "HEsqFznmAERPUmMWHtDWYAZRoFbNHZpuNuFrPio68Zp1",
      "symbol": "wPAXG",
      "name": "Paxos Gold (Wormhole)",
      "decimals": 9,
      "logoURI": "https://cdn.jsdelivr.net/gh/trustwallet/assets@master/blockchains/ethereum/assets/0x45804880De22913dAFE09f4980848ECE6EcbAf78/logo.png",
      "tags": [
        "wrapped",
        "wormhole"
      ],
      "extensions": {
        "address": "0x45804880De22913dAFE09f4980848ECE6EcbAf78",
        "bridgeContract": "https://etherscan.io/address/0xf92cD566Ea4864356C5491c177A430C222d7e678",
        "assetContract": "https://etherscan.io/address/0x45804880De22913dAFE09f4980848ECE6EcbAf78",
        "coingeckoId": "pax-gold"
      }
    },
    {
      "chainId": 101,
      "address": "BrtLvpVCwVDH5Jpqjtiuhh8wKYA5b3NZCnsSftr61viv",
      "symbol": "wQNT",
      "name": "Quant (Wormhole)",
      "decimals": 9,
      "logoURI": "https://cdn.jsdelivr.net/gh/trustwallet/assets@master/blockchains/ethereum/assets/0x4a220E6096B25EADb88358cb44068A3248254675/logo.png",
      "tags": [
        "wrapped",
        "wormhole"
      ],
      "extensions": {
        "address": "0x4a220E6096B25EADb88358cb44068A3248254675",
        "bridgeContract": "https://etherscan.io/address/0xf92cD566Ea4864356C5491c177A430C222d7e678",
        "assetContract": "https://etherscan.io/address/0x4a220E6096B25EADb88358cb44068A3248254675",
        "coingeckoId": "quant-network"
      }
    },
    {
      "chainId": 101,
      "address": "8DRgurhcQPJeCqQEpbeYGUmwAz2tETbyWUYLUU4Q7goM",
      "symbol": "wORAI",
      "name": "Oraichain Token (Wormhole)",
      "decimals": 9,
      "logoURI": "https://cdn.jsdelivr.net/gh/trustwallet/assets@master/blockchains/ethereum/assets/0x4c11249814f11b9346808179Cf06e71ac328c1b5/logo.png",
      "tags": [
        "wrapped",
        "wormhole"
      ],
      "extensions": {
        "address": "0x4c11249814f11b9346808179Cf06e71ac328c1b5",
        "bridgeContract": "https://etherscan.io/address/0xf92cD566Ea4864356C5491c177A430C222d7e678",
        "assetContract": "https://etherscan.io/address/0x4c11249814f11b9346808179Cf06e71ac328c1b5",
        "coingeckoId": "oraichain-token"
      }
    },
    {
      "chainId": 101,
      "address": "4e5cqAsZ7wQqwLi7AApS9CgN8Yaho5TvkhvcLaGyiuzL",
      "symbol": "wTRU",
      "name": "TrustToken (Wormhole)",
      "decimals": 8,
      "logoURI": "https://cdn.jsdelivr.net/gh/trustwallet/assets@master/blockchains/ethereum/assets/0x4C19596f5aAfF459fA38B0f7eD92F11AE6543784/logo.png",
      "tags": [
        "wrapped",
        "wormhole"
      ],
      "extensions": {
        "address": "0x4C19596f5aAfF459fA38B0f7eD92F11AE6543784",
        "bridgeContract": "https://etherscan.io/address/0xf92cD566Ea4864356C5491c177A430C222d7e678",
        "assetContract": "https://etherscan.io/address/0x4C19596f5aAfF459fA38B0f7eD92F11AE6543784",
        "coingeckoId": "truefi"
      }
    },
    {
      "chainId": 101,
      "address": "HkhBUKSct2V93Z35apDmXthkRvH4yvMovLyv8s8idDgP",
      "symbol": "wMCB",
      "name": "MCDEX Token (Wormhole)",
      "decimals": 9,
      "logoURI": "https://cdn.jsdelivr.net/gh/trustwallet/assets@master/blockchains/ethereum/assets/0x4e352cF164E64ADCBad318C3a1e222E9EBa4Ce42/logo.png",
      "tags": [
        "wrapped",
        "wormhole"
      ],
      "extensions": {
        "address": "0x4e352cF164E64ADCBad318C3a1e222E9EBa4Ce42",
        "bridgeContract": "https://etherscan.io/address/0xf92cD566Ea4864356C5491c177A430C222d7e678",
        "assetContract": "https://etherscan.io/address/0x4e352cF164E64ADCBad318C3a1e222E9EBa4Ce42",
        "coingeckoId": "mcdex"
      }
    },
    {
      "chainId": 101,
      "address": "Eof7wbYsHZKaoyUGwM7Nfkoo6zQW4U7uWXqz2hoQzSkK",
      "symbol": "wNU",
      "name": "NuCypher (Wormhole)",
      "decimals": 9,
      "logoURI": "https://cdn.jsdelivr.net/gh/trustwallet/assets@master/blockchains/ethereum/assets/0x4fE83213D56308330EC302a8BD641f1d0113A4Cc/logo.png",
      "tags": [
        "wrapped",
        "wormhole"
      ],
      "extensions": {
        "address": "0x4fE83213D56308330EC302a8BD641f1d0113A4Cc",
        "bridgeContract": "https://etherscan.io/address/0xf92cD566Ea4864356C5491c177A430C222d7e678",
        "assetContract": "https://etherscan.io/address/0x4fE83213D56308330EC302a8BD641f1d0113A4Cc",
        "coingeckoId": "nucypher"
      }
    },
    {
      "chainId": 101,
      "address": "5CmA1HTVZt5NRtwiUrqWrcnT5JRW5zHe6uQXfP7SDUNz",
      "symbol": "wRAZOR",
      "name": "RAZOR (Wormhole)",
      "decimals": 9,
      "logoURI": "https://cdn.jsdelivr.net/gh/trustwallet/assets@master/blockchains/ethereum/assets/0x50DE6856358Cc35f3A9a57eAAA34BD4cB707d2cd/logo.png",
      "tags": [
        "wrapped",
        "wormhole"
      ],
      "extensions": {
        "address": "0x50DE6856358Cc35f3A9a57eAAA34BD4cB707d2cd",
        "bridgeContract": "https://etherscan.io/address/0xf92cD566Ea4864356C5491c177A430C222d7e678",
        "assetContract": "https://etherscan.io/address/0x50DE6856358Cc35f3A9a57eAAA34BD4cB707d2cd",
        "coingeckoId": "razor-network"
      }
    },
    {
      "chainId": 101,
      "address": "6msNYXzSVtjinqapq2xcvBb5NRq4YTPAi7wc5Jx8M8TS",
      "symbol": "wLINK",
      "name": "ChainLink Token (Wormhole)",
      "decimals": 9,
      "logoURI": "https://cdn.jsdelivr.net/gh/trustwallet/assets@master/blockchains/ethereum/assets/0x514910771AF9Ca656af840dff83E8264EcF986CA/logo.png",
      "tags": [
        "wrapped",
        "wormhole"
      ],
      "extensions": {
        "address": "0x514910771AF9Ca656af840dff83E8264EcF986CA",
        "bridgeContract": "https://etherscan.io/address/0xf92cD566Ea4864356C5491c177A430C222d7e678",
        "assetContract": "https://etherscan.io/address/0x514910771AF9Ca656af840dff83E8264EcF986CA",
        "coingeckoId": "chainlink"
      }
    },
    {
      "chainId": 101,
      "address": "BX2gcRRS12iqFzKCpvTt4krBBYNymR9JBDZBxzfFLnbF",
      "symbol": "weRSDL",
      "name": "UnFederalReserveToken (Wormhole)",
      "decimals": 9,
      "logoURI": "https://cdn.jsdelivr.net/gh/trustwallet/assets@master/blockchains/ethereum/assets/0x5218E472cFCFE0b64A064F055B43b4cdC9EfD3A6/logo.png",
      "tags": [
        "wrapped",
        "wormhole"
      ],
      "extensions": {
        "address": "0x5218E472cFCFE0b64A064F055B43b4cdC9EfD3A6",
        "bridgeContract": "https://etherscan.io/address/0xf92cD566Ea4864356C5491c177A430C222d7e678",
        "assetContract": "https://etherscan.io/address/0x5218E472cFCFE0b64A064F055B43b4cdC9EfD3A6",
        "coingeckoId": "unfederalreserve"
      }
    },
    {
      "chainId": 101,
      "address": "CCGLdsokcybeF8NrCcu1RSQK8isNBjBA58kVEMTHTKjx",
      "symbol": "wsUSD",
      "name": "Synth sUSD (Wormhole)",
      "decimals": 9,
      "logoURI": "https://cdn.jsdelivr.net/gh/trustwallet/assets@master/blockchains/ethereum/assets/0x57Ab1ec28D129707052df4dF418D58a2D46d5f51/logo.png",
      "tags": [
        "wrapped",
        "wormhole"
      ],
      "extensions": {
        "address": "0x57Ab1ec28D129707052df4dF418D58a2D46d5f51",
        "bridgeContract": "https://etherscan.io/address/0xf92cD566Ea4864356C5491c177A430C222d7e678",
        "assetContract": "https://etherscan.io/address/0x57Ab1ec28D129707052df4dF418D58a2D46d5f51",
        "coingeckoId": "nusd"
      }
    },
    {
      "chainId": 101,
      "address": "FP9ogG7hTdfcTJwn4prF9AVEcfcjLq1GtkqYM4oRn7eY",
      "symbol": "wHEGIC",
      "name": "Hegic (Wormhole)",
      "decimals": 9,
      "logoURI": "https://cdn.jsdelivr.net/gh/trustwallet/assets@master/blockchains/ethereum/assets/0x584bC13c7D411c00c01A62e8019472dE68768430/logo.png",
      "tags": [
        "wrapped",
        "wormhole"
      ],
      "extensions": {
        "address": "0x584bC13c7D411c00c01A62e8019472dE68768430",
        "bridgeContract": "https://etherscan.io/address/0xf92cD566Ea4864356C5491c177A430C222d7e678",
        "assetContract": "https://etherscan.io/address/0x584bC13c7D411c00c01A62e8019472dE68768430",
        "coingeckoId": "hegic"
      }
    },
    {
      "chainId": 101,
      "address": "DboP5vvYUVjmKSHKJ1YFHwmv41KtUscnYgzjmPgHwQVn",
      "symbol": "wXFI",
      "name": "Xfinance (Wormhole)",
      "decimals": 9,
      "logoURI": "https://cdn.jsdelivr.net/gh/trustwallet/assets@master/blockchains/ethereum/assets/0x5BEfBB272290dD5b8521D4a938f6c4757742c430/logo.png",
      "tags": [
        "wrapped",
        "wormhole"
      ],
      "extensions": {
        "address": "0x5BEfBB272290dD5b8521D4a938f6c4757742c430",
        "bridgeContract": "https://etherscan.io/address/0xf92cD566Ea4864356C5491c177A430C222d7e678",
        "assetContract": "https://etherscan.io/address/0x5BEfBB272290dD5b8521D4a938f6c4757742c430",
        "coingeckoId": "xfinance"
      }
    },
    {
      "chainId": 101,
      "address": "6c4U9yxGzVjejSJJXrdX8wtt532Et6MrBUZc2oK5j6w5",
      "symbol": "wDEXTF",
      "name": "DEXTF Token (Wormhole)",
      "decimals": 9,
      "logoURI": "https://cdn.jsdelivr.net/gh/trustwallet/assets@master/blockchains/ethereum/assets/0x5F64Ab1544D28732F0A24F4713c2C8ec0dA089f0/logo.png",
      "tags": [
        "wrapped",
        "wormhole"
      ],
      "extensions": {
        "address": "0x5F64Ab1544D28732F0A24F4713c2C8ec0dA089f0",
        "bridgeContract": "https://etherscan.io/address/0xf92cD566Ea4864356C5491c177A430C222d7e678",
        "assetContract": "https://etherscan.io/address/0x5F64Ab1544D28732F0A24F4713c2C8ec0dA089f0",
        "coingeckoId": "dextf"
      }
    },
    {
      "chainId": 101,
      "address": "JuXkRYNw54rujC7SPWcAM4ArLgA5x8nDQbS8xHAr6MA",
      "symbol": "wRLC",
      "name": "iExec RLC (Wormhole)",
      "decimals": 9,
      "logoURI": "https://cdn.jsdelivr.net/gh/trustwallet/assets@master/blockchains/ethereum/assets/0x607F4C5BB672230e8672085532f7e901544a7375/logo.png",
      "tags": [
        "wrapped",
        "wormhole"
      ],
      "extensions": {
        "address": "0x607F4C5BB672230e8672085532f7e901544a7375",
        "bridgeContract": "https://etherscan.io/address/0xf92cD566Ea4864356C5491c177A430C222d7e678",
        "assetContract": "https://etherscan.io/address/0x607F4C5BB672230e8672085532f7e901544a7375",
        "coingeckoId": "iexec-rlc"
      }
    },
    {
      "chainId": 101,
      "address": "7NfgSkv6kZ6ZWP6SJPtMuaUYGVEngVK8UFnaFTPk3QsM",
      "symbol": "wCORE",
      "name": "cVault.finance (Wormhole)",
      "decimals": 9,
      "logoURI": "https://cdn.jsdelivr.net/gh/trustwallet/assets@master/blockchains/ethereum/assets/0x62359Ed7505Efc61FF1D56fEF82158CcaffA23D7/logo.png",
      "tags": [
        "wrapped",
        "wormhole"
      ],
      "extensions": {
        "address": "0x62359Ed7505Efc61FF1D56fEF82158CcaffA23D7",
        "bridgeContract": "https://etherscan.io/address/0xf92cD566Ea4864356C5491c177A430C222d7e678",
        "assetContract": "https://etherscan.io/address/0x62359Ed7505Efc61FF1D56fEF82158CcaffA23D7",
        "coingeckoId": "cvault-finance"
      }
    },
    {
      "chainId": 101,
      "address": "AqLKDJiGL4wXKPAfzNom3xEdQwgj2LTCE4k34gzvZsE6",
      "symbol": "wCFi",
      "name": "CyberFi Token (Wormhole)",
      "decimals": 9,
      "logoURI": "https://cdn.jsdelivr.net/gh/trustwallet/assets@master/blockchains/ethereum/assets/0x63b4f3e3fa4e438698CE330e365E831F7cCD1eF4/logo.png",
      "tags": [
        "wrapped",
        "wormhole"
      ],
      "extensions": {
        "address": "0x63b4f3e3fa4e438698CE330e365E831F7cCD1eF4",
        "bridgeContract": "https://etherscan.io/address/0xf92cD566Ea4864356C5491c177A430C222d7e678",
        "assetContract": "https://etherscan.io/address/0x63b4f3e3fa4e438698CE330e365E831F7cCD1eF4",
        "coingeckoId": "cyberfi"
      }
    },
    {
      "chainId": 101,
      "address": "FLrjpCRrd4GffHu8MVYGvuLxYLuBGVaXsnCecw3Effci",
      "symbol": "wWISE",
      "name": "Wise Token (Wormhole)",
      "decimals": 9,
      "logoURI": "https://cdn.jsdelivr.net/gh/trustwallet/assets@master/blockchains/ethereum/assets/0x66a0f676479Cee1d7373f3DC2e2952778BfF5bd6/logo.png",
      "tags": [
        "wrapped",
        "wormhole"
      ],
      "extensions": {
        "address": "0x66a0f676479Cee1d7373f3DC2e2952778BfF5bd6",
        "bridgeContract": "https://etherscan.io/address/0xf92cD566Ea4864356C5491c177A430C222d7e678",
        "assetContract": "https://etherscan.io/address/0x66a0f676479Cee1d7373f3DC2e2952778BfF5bd6",
        "coingeckoId": "wise-token11"
      }
    },
    {
      "chainId": 101,
      "address": "GaMPhVyp1xd9xJuPskDEzQzp8mKfEjAmhny8NX7y7YKc",
      "symbol": "wGNO",
      "name": "Gnosis Token (Wormhole)",
      "decimals": 9,
      "logoURI": "https://cdn.jsdelivr.net/gh/trustwallet/assets@master/blockchains/ethereum/assets/0x6810e776880C02933D47DB1b9fc05908e5386b96/logo.png",
      "tags": [
        "wrapped",
        "wormhole"
      ],
      "extensions": {
        "address": "0x6810e776880C02933D47DB1b9fc05908e5386b96",
        "bridgeContract": "https://etherscan.io/address/0xf92cD566Ea4864356C5491c177A430C222d7e678",
        "assetContract": "https://etherscan.io/address/0x6810e776880C02933D47DB1b9fc05908e5386b96",
        "coingeckoId": "gnosis"
      }
    },
    {
      "chainId": 101,
      "address": "CCAQZHBVWKDukT68PZ3LenDs7apibeSYeJ3jHE8NzBC5",
      "symbol": "wPOOLZ",
      "name": "$Poolz Finance (Wormhole)",
      "decimals": 9,
      "logoURI": "https://cdn.jsdelivr.net/gh/trustwallet/assets@master/blockchains/ethereum/assets/0x69A95185ee2a045CDC4bCd1b1Df10710395e4e23/logo.png",
      "tags": [
        "wrapped",
        "wormhole"
      ],
      "extensions": {
        "address": "0x69A95185ee2a045CDC4bCd1b1Df10710395e4e23",
        "bridgeContract": "https://etherscan.io/address/0xf92cD566Ea4864356C5491c177A430C222d7e678",
        "assetContract": "https://etherscan.io/address/0x69A95185ee2a045CDC4bCd1b1Df10710395e4e23",
        "coingeckoId": "poolz-finance"
      }
    },
    {
      "chainId": 101,
      "address": "FYpdBuyAHSbdaAyD1sKkxyLWbAP8uUW9h6uvdhK74ij1",
      "symbol": "wDAI",
      "name": "Dai Stablecoin (Wormhole)",
      "decimals": 9,
      "logoURI": "https://cdn.jsdelivr.net/gh/trustwallet/assets@master/blockchains/ethereum/assets/0x6B175474E89094C44Da98b954EedeAC495271d0F/logo.png",
      "tags": [
        "wrapped",
        "wormhole"
      ],
      "extensions": {
        "address": "0x6B175474E89094C44Da98b954EedeAC495271d0F",
        "bridgeContract": "https://etherscan.io/address/0xf92cD566Ea4864356C5491c177A430C222d7e678",
        "assetContract": "https://etherscan.io/address/0x6B175474E89094C44Da98b954EedeAC495271d0F",
        "coingeckoId": "dai"
      }
    },
    {
      "chainId": 101,
      "address": "HbMGwfGjGPchtaPwyrtJFy8APZN5w1hi63xnzmj1f23v",
      "symbol": "wSUSHI",
      "name": "SushiSwap (Wormhole)",
      "decimals": 9,
      "logoURI": "https://cdn.jsdelivr.net/gh/trustwallet/assets@master/blockchains/ethereum/assets/0x6B3595068778DD592e39A122f4f5a5cF09C90fE2/logo.png",
      "tags": [
        "wrapped",
        "wormhole"
      ],
      "extensions": {
        "address": "0x6B3595068778DD592e39A122f4f5a5cF09C90fE2",
        "bridgeContract": "https://etherscan.io/address/0xf92cD566Ea4864356C5491c177A430C222d7e678",
        "assetContract": "https://etherscan.io/address/0x6B3595068778DD592e39A122f4f5a5cF09C90fE2",
        "coingeckoId": "sushi"
      }
    },
    {
      "chainId": 101,
      "address": "6Tmi8TZasqdxWB59uE5Zw9VLKecuCbsLSsPEqoMpmozA",
      "symbol": "wFYZ",
      "name": "Fyooz (Wormhole)",
      "decimals": 9,
      "logoURI": "https://cdn.jsdelivr.net/gh/trustwallet/assets@master/blockchains/ethereum/assets/0x6BFf2fE249601ed0Db3a87424a2E923118BB0312/logo.png",
      "tags": [
        "wrapped",
        "wormhole"
      ],
      "extensions": {
        "address": "0x6BFf2fE249601ed0Db3a87424a2E923118BB0312",
        "bridgeContract": "https://etherscan.io/address/0xf92cD566Ea4864356C5491c177A430C222d7e678",
        "assetContract": "https://etherscan.io/address/0x6BFf2fE249601ed0Db3a87424a2E923118BB0312",
        "coingeckoId": "fyooz"
      }
    },
    {
      "chainId": 101,
      "address": "3sHinPxEPqhEGip2Wy45TFmgAA1Atg2mctMjY5RKJUjk",
      "symbol": "wQRX",
      "name": "QuiverX (Wormhole)",
      "decimals": 9,
      "logoURI": "https://cdn.jsdelivr.net/gh/trustwallet/assets@master/blockchains/ethereum/assets/0x6e0daDE58D2d89eBBe7aFc384e3E4f15b70b14D8/logo.png",
      "tags": [
        "wrapped",
        "wormhole"
      ],
      "extensions": {
        "address": "0x6e0daDE58D2d89eBBe7aFc384e3E4f15b70b14D8",
        "bridgeContract": "https://etherscan.io/address/0xf92cD566Ea4864356C5491c177A430C222d7e678",
        "assetContract": "https://etherscan.io/address/0x6e0daDE58D2d89eBBe7aFc384e3E4f15b70b14D8",
        "coingeckoId": "quiverx"
      }
    },
    {
      "chainId": 101,
      "address": "4ighgEijHcCoLu9AsvwVz2TnGFqAgzQtQMr6ch88Jrfe",
      "symbol": "wTRADE",
      "name": "UniTrade (Wormhole)",
      "decimals": 9,
      "logoURI": "https://cdn.jsdelivr.net/gh/trustwallet/assets@master/blockchains/ethereum/assets/0x6F87D756DAf0503d08Eb8993686c7Fc01Dc44fB1/logo.png",
      "tags": [
        "wrapped",
        "wormhole"
      ],
      "extensions": {
        "address": "0x6F87D756DAf0503d08Eb8993686c7Fc01Dc44fB1",
        "bridgeContract": "https://etherscan.io/address/0xf92cD566Ea4864356C5491c177A430C222d7e678",
        "assetContract": "https://etherscan.io/address/0x6F87D756DAf0503d08Eb8993686c7Fc01Dc44fB1",
        "coingeckoId": "unitrade"
      }
    },
    {
      "chainId": 101,
      "address": "FTPnEQ3NfRRZ9tvmpDW6JFrvweBE5sanxnXSpJL1dvbB",
      "symbol": "wBIRD",
      "name": "Bird.Money (Wormhole)",
      "decimals": 9,
      "logoURI": "https://cdn.jsdelivr.net/gh/trustwallet/assets@master/blockchains/ethereum/assets/0x70401dFD142A16dC7031c56E862Fc88Cb9537Ce0/logo.png",
      "tags": [
        "wrapped",
        "wormhole"
      ],
      "extensions": {
        "address": "0x70401dFD142A16dC7031c56E862Fc88Cb9537Ce0",
        "bridgeContract": "https://etherscan.io/address/0xf92cD566Ea4864356C5491c177A430C222d7e678",
        "assetContract": "https://etherscan.io/address/0x70401dFD142A16dC7031c56E862Fc88Cb9537Ce0",
        "coingeckoId": "bird-money"
      }
    },
    {
      "chainId": 101,
      "address": "QVDE6rhcGPSB3ex5T7vWBzvoSRUXULjuSGpVuKwu5XH",
      "symbol": "wAXN",
      "name": "Axion (Wormhole)",
      "decimals": 9,
      "logoURI": "https://cdn.jsdelivr.net/gh/trustwallet/assets@master/blockchains/ethereum/assets/0x71F85B2E46976bD21302B64329868fd15eb0D127/logo.png",
      "tags": [
        "wrapped",
        "wormhole"
      ],
      "extensions": {
        "address": "0x71F85B2E46976bD21302B64329868fd15eb0D127",
        "bridgeContract": "https://etherscan.io/address/0xf92cD566Ea4864356C5491c177A430C222d7e678",
        "assetContract": "https://etherscan.io/address/0x71F85B2E46976bD21302B64329868fd15eb0D127",
        "coingeckoId": "axion"
      }
    },
    {
      "chainId": 101,
      "address": "J6AbGG62yo9UJ2T9r9GM7pnoRNui5DsZDnPbiNAPqbVd",
      "symbol": "wBMI",
      "name": "Bridge Mutual (Wormhole)",
      "decimals": 9,
      "logoURI": "https://cdn.jsdelivr.net/gh/trustwallet/assets@master/blockchains/ethereum/assets/0x725C263e32c72dDC3A19bEa12C5a0479a81eE688/logo.png",
      "tags": [
        "wrapped",
        "wormhole"
      ],
      "extensions": {
        "address": "0x725C263e32c72dDC3A19bEa12C5a0479a81eE688",
        "bridgeContract": "https://etherscan.io/address/0xf92cD566Ea4864356C5491c177A430C222d7e678",
        "assetContract": "https://etherscan.io/address/0x725C263e32c72dDC3A19bEa12C5a0479a81eE688",
        "coingeckoId": "bridge-mutual"
      }
    },
    {
      "chainId": 101,
      "address": "4wvHoaxxZxFeNrMTP8bLVRh1ziSBV7crN665WX4rRMqe",
      "symbol": "wDYT",
      "name": "DoYourTip (Wormhole)",
      "decimals": 9,
      "logoURI": "https://cdn.jsdelivr.net/gh/trustwallet/assets@master/blockchains/ethereum/assets/0x740623d2c797b7D8D1EcB98e9b4Afcf99Ec31E14/logo.png",
      "tags": [
        "wrapped",
        "wormhole"
      ],
      "extensions": {
        "address": "0x740623d2c797b7D8D1EcB98e9b4Afcf99Ec31E14",
        "bridgeContract": "https://etherscan.io/address/0xf92cD566Ea4864356C5491c177A430C222d7e678",
        "assetContract": "https://etherscan.io/address/0x740623d2c797b7D8D1EcB98e9b4Afcf99Ec31E14",
        "coingeckoId": "dynamite"
      }
    },
    {
      "chainId": 101,
      "address": "Fe5fWjCLDMJoi4sTmfR2VW4BT1LwsbR1n6QAjzJQvhhf",
      "symbol": "wBBR",
      "name": "BitberryToken (Wormhole)",
      "decimals": 9,
      "logoURI": "https://cdn.jsdelivr.net/gh/trustwallet/assets@master/blockchains/ethereum/assets/0x7671904eed7f10808B664fc30BB8693FD7237abF/logo.png",
      "tags": [
        "wrapped",
        "wormhole"
      ],
      "extensions": {
        "address": "0x7671904eed7f10808B664fc30BB8693FD7237abF",
        "bridgeContract": "https://etherscan.io/address/0xf92cD566Ea4864356C5491c177A430C222d7e678",
        "assetContract": "https://etherscan.io/address/0x7671904eed7f10808B664fc30BB8693FD7237abF",
        "coingeckoId": "bitberry-token"
      }
    },
    {
      "chainId": 101,
      "address": "5J9yhFRnQZx3RiqHzfQpAffX5UQz3k8vQCZH2g9Z9sDg",
      "symbol": "wWAXE",
      "name": "WAX Economic Token (Wormhole)",
      "decimals": 8,
      "logoURI": "https://cdn.jsdelivr.net/gh/trustwallet/assets@master/blockchains/ethereum/assets/0x7a2Bc711E19ba6aff6cE8246C546E8c4B4944DFD/logo.png",
      "tags": [
        "wrapped",
        "wormhole"
      ],
      "extensions": {
        "address": "0x7a2Bc711E19ba6aff6cE8246C546E8c4B4944DFD",
        "bridgeContract": "https://etherscan.io/address/0xf92cD566Ea4864356C5491c177A430C222d7e678",
        "assetContract": "https://etherscan.io/address/0x7a2Bc711E19ba6aff6cE8246C546E8c4B4944DFD",
        "coingeckoId": "waxe"
      }
    },
    {
      "chainId": 101,
      "address": "4DHywS5EjUTF5AYisPZiJbWcCV4gfpH98oKxpgyKRnnQ",
      "symbol": "wMATIC",
      "name": "Matic Token (Wormhole)",
      "decimals": 9,
      "logoURI": "https://cdn.jsdelivr.net/gh/trustwallet/assets@master/blockchains/ethereum/assets/0x7D1AfA7B718fb893dB30A3aBc0Cfc608AaCfeBB0/logo.png",
      "tags": [
        "wrapped",
        "wormhole"
      ],
      "extensions": {
        "address": "0x7D1AfA7B718fb893dB30A3aBc0Cfc608AaCfeBB0",
        "bridgeContract": "https://etherscan.io/address/0xf92cD566Ea4864356C5491c177A430C222d7e678",
        "assetContract": "https://etherscan.io/address/0x7D1AfA7B718fb893dB30A3aBc0Cfc608AaCfeBB0",
        "coingeckoId": "matic-network"
      }
    },
    {
      "chainId": 101,
      "address": "Au9E8ygQdTJQZXmNKPdtLEP8rGjC4qsGRhkJgjFNPAr8",
      "symbol": "wXRT",
      "name": "Robonomics (Wormhole)",
      "decimals": 9,
      "logoURI": "https://cdn.jsdelivr.net/gh/trustwallet/assets@master/blockchains/ethereum/assets/0x7dE91B204C1C737bcEe6F000AAA6569Cf7061cb7/logo.png",
      "tags": [
        "wrapped",
        "wormhole"
      ],
      "extensions": {
        "address": "0x7dE91B204C1C737bcEe6F000AAA6569Cf7061cb7",
        "bridgeContract": "https://etherscan.io/address/0xf92cD566Ea4864356C5491c177A430C222d7e678",
        "assetContract": "https://etherscan.io/address/0x7dE91B204C1C737bcEe6F000AAA6569Cf7061cb7",
        "coingeckoId": "robonomics-network"
      }
    },
    {
      "chainId": 101,
      "address": "5DQZ14hLDxveMH7NyGmTmUTRGgVAVXADp3cP2UHeH6hM",
      "symbol": "wAAVE",
      "name": "Aave Token (Wormhole)",
      "decimals": 9,
      "logoURI": "https://cdn.jsdelivr.net/gh/trustwallet/assets@master/blockchains/ethereum/assets/0x7Fc66500c84A76Ad7e9c93437bFc5Ac33E2DDaE9/logo.png",
      "tags": [
        "wrapped",
        "wormhole"
      ],
      "extensions": {
        "address": "0x7Fc66500c84A76Ad7e9c93437bFc5Ac33E2DDaE9",
        "bridgeContract": "https://etherscan.io/address/0xf92cD566Ea4864356C5491c177A430C222d7e678",
        "assetContract": "https://etherscan.io/address/0x7Fc66500c84A76Ad7e9c93437bFc5Ac33E2DDaE9",
        "coingeckoId": "aave"
      }
    },
    {
      "chainId": 101,
      "address": "Arc2ZVKNCdDU4vB8Ubud5QayDtjo2oJF9xVrUPQ6TWxF",
      "symbol": "wLEND",
      "name": "Lend (Wormhole)",
      "decimals": 9,
      "logoURI": "https://cdn.jsdelivr.net/gh/trustwallet/assets@master/blockchains/ethereum/assets/0x80fB784B7eD66730e8b1DBd9820aFD29931aab03/logo.png",
      "tags": [
        "wrapped",
        "wormhole"
      ],
      "extensions": {
        "address": "0x80fB784B7eD66730e8b1DBd9820aFD29931aab03",
        "bridgeContract": "https://etherscan.io/address/0xf92cD566Ea4864356C5491c177A430C222d7e678",
        "assetContract": "https://etherscan.io/address/0x80fB784B7eD66730e8b1DBd9820aFD29931aab03",
        "coingeckoId": "ethlend"
      }
    },
    {
      "chainId": 101,
      "address": "2ctKUDkGBnVykt31AhMPhHvAQWJvoNGbLh7aRidjtAqv",
      "symbol": "wPOLS",
      "name": "PolkastarterToken (Wormhole)",
      "decimals": 9,
      "logoURI": "https://cdn.jsdelivr.net/gh/trustwallet/assets@master/blockchains/ethereum/assets/0x83e6f1E41cdd28eAcEB20Cb649155049Fac3D5Aa/logo.png",
      "tags": [
        "wrapped",
        "wormhole"
      ],
      "extensions": {
        "address": "0x83e6f1E41cdd28eAcEB20Cb649155049Fac3D5Aa",
        "bridgeContract": "https://etherscan.io/address/0xf92cD566Ea4864356C5491c177A430C222d7e678",
        "assetContract": "https://etherscan.io/address/0x83e6f1E41cdd28eAcEB20Cb649155049Fac3D5Aa",
        "coingeckoId": "polkastarter"
      }
    },
    {
      "chainId": 101,
      "address": "8FnkznYpHvKiaBkgatVoCrNiS5y5KW62JqgjnxVhDejC",
      "symbol": "wUBT",
      "name": "Unibright (Wormhole)",
      "decimals": 8,
      "logoURI": "https://cdn.jsdelivr.net/gh/trustwallet/assets@master/blockchains/ethereum/assets/0x8400D94A5cb0fa0D041a3788e395285d61c9ee5e/logo.png",
      "tags": [
        "wrapped",
        "wormhole"
      ],
      "extensions": {
        "address": "0x8400D94A5cb0fa0D041a3788e395285d61c9ee5e",
        "bridgeContract": "https://etherscan.io/address/0xf92cD566Ea4864356C5491c177A430C222d7e678",
        "assetContract": "https://etherscan.io/address/0x8400D94A5cb0fa0D041a3788e395285d61c9ee5e",
        "coingeckoId": "unibright"
      }
    },
    {
      "chainId": 101,
      "address": "4LLAYXVmT3U8Sew6k3tk66zk3btT91QRzQzxcNX8XhzV",
      "symbol": "wDIA",
      "name": "DIA (Wormhole)",
      "decimals": 9,
      "logoURI": "https://cdn.jsdelivr.net/gh/trustwallet/assets@master/blockchains/ethereum/assets/0x84cA8bc7997272c7CfB4D0Cd3D55cd942B3c9419/logo.png",
      "tags": [
        "wrapped",
        "wormhole"
      ],
      "extensions": {
        "address": "0x84cA8bc7997272c7CfB4D0Cd3D55cd942B3c9419",
        "bridgeContract": "https://etherscan.io/address/0xf92cD566Ea4864356C5491c177A430C222d7e678",
        "assetContract": "https://etherscan.io/address/0x84cA8bc7997272c7CfB4D0Cd3D55cd942B3c9419",
        "coingeckoId": "dia-data"
      }
    },
    {
      "chainId": 101,
      "address": "8L8pDf3jutdpdr4m3np68CL9ZroLActrqwxi6s9Ah5xU",
      "symbol": "wFRAX",
      "name": "Frax (Wormhole)",
      "decimals": 9,
      "logoURI": "https://cdn.jsdelivr.net/gh/trustwallet/assets@master/blockchains/ethereum/assets/0x853d955aCEf822Db058eb8505911ED77F175b99e/logo.png",
      "tags": [
        "wrapped",
        "wormhole"
      ],
      "extensions": {
        "address": "0x853d955aCEf822Db058eb8505911ED77F175b99e",
        "bridgeContract": "https://etherscan.io/address/0xf92cD566Ea4864356C5491c177A430C222d7e678",
        "assetContract": "https://etherscan.io/address/0x853d955aCEf822Db058eb8505911ED77F175b99e",
        "coingeckoId": "frax"
      }
    },
    {
      "chainId": 101,
      "address": "H3oVL2zJpHJaDoRfQmSrftv3fkGzvsiQgugCZmcRBykG",
      "symbol": "wKEEP",
      "name": "KEEP Token (Wormhole)",
      "decimals": 9,
      "logoURI": "https://cdn.jsdelivr.net/gh/trustwallet/assets@master/blockchains/ethereum/assets/0x85Eee30c52B0b379b046Fb0F85F4f3Dc3009aFEC/logo.png",
      "tags": [
        "wrapped",
        "wormhole"
      ],
      "extensions": {
        "address": "0x85Eee30c52B0b379b046Fb0F85F4f3Dc3009aFEC",
        "bridgeContract": "https://etherscan.io/address/0xf92cD566Ea4864356C5491c177A430C222d7e678",
        "assetContract": "https://etherscan.io/address/0x85Eee30c52B0b379b046Fb0F85F4f3Dc3009aFEC",
        "coingeckoId": "keep-network"
      }
    },
    {
      "chainId": 101,
      "address": "64oqP1dFqqD8NEL4RPCpMyrHmpo31rj3nYxULVXvayfW",
      "symbol": "wRSR",
      "name": "Reserve Rights (Wormhole)",
      "decimals": 9,
      "logoURI": "https://cdn.jsdelivr.net/gh/trustwallet/assets@master/blockchains/ethereum/assets/0x8762db106B2c2A0bccB3A80d1Ed41273552616E8/logo.png",
      "tags": [
        "wrapped",
        "wormhole"
      ],
      "extensions": {
        "address": "0x8762db106B2c2A0bccB3A80d1Ed41273552616E8",
        "bridgeContract": "https://etherscan.io/address/0xf92cD566Ea4864356C5491c177A430C222d7e678",
        "assetContract": "https://etherscan.io/address/0x8762db106B2c2A0bccB3A80d1Ed41273552616E8",
        "coingeckoId": "reserve-rights-token"
      }
    },
    {
      "chainId": 101,
      "address": "5SU7veiCRA16ZxnS24kCC1dwQYVwi3whvTdM48iNE1Rm",
      "symbol": "wMPH",
      "name": "88mph.app (Wormhole)",
      "decimals": 9,
      "logoURI": "https://cdn.jsdelivr.net/gh/trustwallet/assets@master/blockchains/ethereum/assets/0x8888801aF4d980682e47f1A9036e589479e835C5/logo.png",
      "tags": [
        "wrapped",
        "wormhole"
      ],
      "extensions": {
        "address": "0x8888801aF4d980682e47f1A9036e589479e835C5",
        "bridgeContract": "https://etherscan.io/address/0xf92cD566Ea4864356C5491c177A430C222d7e678",
        "assetContract": "https://etherscan.io/address/0x8888801aF4d980682e47f1A9036e589479e835C5",
        "coingeckoId": "88mph"
      }
    },
    {
      "chainId": 101,
      "address": "5fv26ojhPHWNaikXcMf2TBu4JENjLQ2PWgWYeitttVwv",
      "symbol": "wPAID",
      "name": "PAID Network (Wormhole)",
      "decimals": 9,
      "logoURI": "https://cdn.jsdelivr.net/gh/trustwallet/assets@master/blockchains/ethereum/assets/0x8c8687fC965593DFb2F0b4EAeFD55E9D8df348df/logo.png",
      "tags": [
        "wrapped",
        "wormhole"
      ],
      "extensions": {
        "address": "0x8c8687fC965593DFb2F0b4EAeFD55E9D8df348df",
        "bridgeContract": "https://etherscan.io/address/0xf92cD566Ea4864356C5491c177A430C222d7e678",
        "assetContract": "https://etherscan.io/address/0x8c8687fC965593DFb2F0b4EAeFD55E9D8df348df",
        "coingeckoId": "paid-network"
      }
    },
    {
      "chainId": 101,
      "address": "ACr98v3kv9qaGnR3p2BfsoSK9Q2ZmP6zUkm3qxv5ZJDd",
      "symbol": "wSXP",
      "name": "Swipe (Wormhole)",
      "decimals": 9,
      "logoURI": "https://cdn.jsdelivr.net/gh/trustwallet/assets@master/blockchains/ethereum/assets/0x8CE9137d39326AD0cD6491fb5CC0CbA0e089b6A9/logo.png",
      "tags": [
        "wrapped",
        "wormhole"
      ],
      "extensions": {
        "address": "0x8CE9137d39326AD0cD6491fb5CC0CbA0e089b6A9",
        "bridgeContract": "https://etherscan.io/address/0xf92cD566Ea4864356C5491c177A430C222d7e678",
        "assetContract": "https://etherscan.io/address/0x8CE9137d39326AD0cD6491fb5CC0CbA0e089b6A9",
        "coingeckoId": "swipe"
      }
    },
    {
      "chainId": 101,
      "address": "7gBuzBcJ7V48m8TiKJ1XWNDUerK2XfAbjxuRiKMb6S8Z",
      "symbol": "wREQ",
      "name": "Request Token (Wormhole)",
      "decimals": 9,
      "logoURI": "https://cdn.jsdelivr.net/gh/trustwallet/assets@master/blockchains/ethereum/assets/0x8f8221aFbB33998d8584A2B05749bA73c37a938a/logo.png",
      "tags": [
        "wrapped",
        "wormhole"
      ],
      "extensions": {
        "address": "0x8f8221aFbB33998d8584A2B05749bA73c37a938a",
        "bridgeContract": "https://etherscan.io/address/0xf92cD566Ea4864356C5491c177A430C222d7e678",
        "assetContract": "https://etherscan.io/address/0x8f8221aFbB33998d8584A2B05749bA73c37a938a",
        "coingeckoId": "request-network"
      }
    },
    {
      "chainId": 101,
      "address": "CtDjsryLtwZCLj8TeniV7tWHbkaREfjKDWpvyQvsTyek",
      "symbol": "wWHALE",
      "name": "WHALE (Wormhole)",
      "decimals": 4,
      "logoURI": "https://cdn.jsdelivr.net/gh/trustwallet/assets@master/blockchains/ethereum/assets/0x9355372396e3F6daF13359B7b607a3374cc638e0/logo.png",
      "tags": [
        "wrapped",
        "wormhole"
      ],
      "extensions": {
        "address": "0x9355372396e3F6daF13359B7b607a3374cc638e0",
        "bridgeContract": "https://etherscan.io/address/0xf92cD566Ea4864356C5491c177A430C222d7e678",
        "assetContract": "https://etherscan.io/address/0x9355372396e3F6daF13359B7b607a3374cc638e0",
        "coingeckoId": "whale"
      }
    },
    {
      "chainId": 101,
      "address": "JDUgn6JUSwufqqthRdnZZKWv2vEdYvHxigF5Hk79yxRm",
      "symbol": "wPNK",
      "name": "Pinakion (Wormhole)",
      "decimals": 9,
      "logoURI": "https://cdn.jsdelivr.net/gh/trustwallet/assets@master/blockchains/ethereum/assets/0x93ED3FBe21207Ec2E8f2d3c3de6e058Cb73Bc04d/logo.png",
      "tags": [
        "wrapped",
        "wormhole"
      ],
      "extensions": {
        "address": "0x93ED3FBe21207Ec2E8f2d3c3de6e058Cb73Bc04d",
        "bridgeContract": "https://etherscan.io/address/0xf92cD566Ea4864356C5491c177A430C222d7e678",
        "assetContract": "https://etherscan.io/address/0x93ED3FBe21207Ec2E8f2d3c3de6e058Cb73Bc04d",
        "coingeckoId": "kleros"
      }
    },
    {
      "chainId": 101,
      "address": "EJKqF4p7xVhXkcDNCrVQJE4osow76226bc6u3AtsGXaG",
      "symbol": "wAPY",
      "name": "APY Governance Token (Wormhole)",
      "decimals": 9,
      "logoURI": "https://cdn.jsdelivr.net/gh/trustwallet/assets@master/blockchains/ethereum/assets/0x95a4492F028aa1fd432Ea71146b433E7B4446611/logo.png",
      "tags": [
        "wrapped",
        "wormhole"
      ],
      "extensions": {
        "address": "0x95a4492F028aa1fd432Ea71146b433E7B4446611",
        "bridgeContract": "https://etherscan.io/address/0xf92cD566Ea4864356C5491c177A430C222d7e678",
        "assetContract": "https://etherscan.io/address/0x95a4492F028aa1fd432Ea71146b433E7B4446611",
        "coingeckoId": "apy-finance"
      }
    },
    {
      "chainId": 101,
      "address": "AF7Dv5Vzi1dT2fLnz4ysiRQ6FxGN1M6mrmHwgNpx7FVH",
      "symbol": "wOCEAN",
      "name": "Ocean Protocol (Wormhole)",
      "decimals": 9,
      "logoURI": "https://cdn.jsdelivr.net/gh/trustwallet/assets@master/blockchains/ethereum/assets/0x967da4048cD07aB37855c090aAF366e4ce1b9F48/logo.png",
      "tags": [
        "wrapped",
        "wormhole"
      ],
      "extensions": {
        "address": "0x967da4048cD07aB37855c090aAF366e4ce1b9F48",
        "bridgeContract": "https://etherscan.io/address/0xf92cD566Ea4864356C5491c177A430C222d7e678",
        "assetContract": "https://etherscan.io/address/0x967da4048cD07aB37855c090aAF366e4ce1b9F48",
        "coingeckoId": "ocean-protocol"
      }
    },
    {
      "chainId": 101,
      "address": "AyNULvvLGW11fThvhncqNRjEgmDbMEHdDL4HqXD6SM8V",
      "symbol": "wSPI",
      "name": "Shopping.io (Wormhole)",
      "decimals": 9,
      "logoURI": "https://cdn.jsdelivr.net/gh/trustwallet/assets@master/blockchains/ethereum/assets/0x9B02dD390a603Add5c07f9fd9175b7DABE8D63B7/logo.png",
      "tags": [
        "wrapped",
        "wormhole"
      ],
      "extensions": {
        "address": "0x9B02dD390a603Add5c07f9fd9175b7DABE8D63B7",
        "bridgeContract": "https://etherscan.io/address/0xf92cD566Ea4864356C5491c177A430C222d7e678",
        "assetContract": "https://etherscan.io/address/0x9B02dD390a603Add5c07f9fd9175b7DABE8D63B7",
        "coingeckoId": "shopping-io"
      }
    },
    {
      "chainId": 101,
      "address": "3UeKTABxz9XexDtyKq646rSQvx8GVpKNwfMoKKfxsTsF",
      "symbol": "wBBTC",
      "name": "Binance Wrapped BTC (Wormhole)",
      "decimals": 8,
      "logoURI": "https://cdn.jsdelivr.net/gh/trustwallet/assets@master/blockchains/ethereum/assets/0x9BE89D2a4cd102D8Fecc6BF9dA793be995C22541/logo.png",
      "tags": [
        "wrapped",
        "wormhole"
      ],
      "extensions": {
        "address": "0x9BE89D2a4cd102D8Fecc6BF9dA793be995C22541",
        "bridgeContract": "https://etherscan.io/address/0xf92cD566Ea4864356C5491c177A430C222d7e678",
        "assetContract": "https://etherscan.io/address/0x9BE89D2a4cd102D8Fecc6BF9dA793be995C22541",
        "coingeckoId": "binance-wrapped-btc"
      }
    },
    {
      "chainId": 101,
      "address": "DsGbyCHbG4vSWBqAprR2eWuUAg8fXAgYkWL9psgvYZn5",
      "symbol": "wUNISTAKE",
      "name": "Unistake (Wormhole)",
      "decimals": 9,
      "logoURI": "https://cdn.jsdelivr.net/gh/trustwallet/assets@master/blockchains/ethereum/assets/0x9Ed8e7C9604790F7Ec589F99b94361d8AAB64E5E/logo.png",
      "tags": [
        "wrapped",
        "wormhole"
      ],
      "extensions": {
        "address": "0x9Ed8e7C9604790F7Ec589F99b94361d8AAB64E5E",
        "bridgeContract": "https://etherscan.io/address/0xf92cD566Ea4864356C5491c177A430C222d7e678",
        "assetContract": "https://etherscan.io/address/0x9Ed8e7C9604790F7Ec589F99b94361d8AAB64E5E",
        "coingeckoId": "unistake"
      }
    },
    {
      "chainId": 101,
      "address": "GBvv3jn9u6pZqPd2GVnQ7BKJzLwQnEWe4ci9k359PN9Z",
      "symbol": "wMKR",
      "name": "MakerDAO (Wormhole)",
      "decimals": 9,
      "logoURI": "https://cdn.jsdelivr.net/gh/trustwallet/assets@master/blockchains/ethereum/assets/0x9f8F72aA9304c8B593d555F12eF6589cC3A579A2/logo.png",
      "tags": [
        "wrapped",
        "wormhole"
      ],
      "extensions": {
        "address": "0x9f8F72aA9304c8B593d555F12eF6589cC3A579A2",
        "bridgeContract": "https://etherscan.io/address/0xf92cD566Ea4864356C5491c177A430C222d7e678",
        "assetContract": "https://etherscan.io/address/0x9f8F72aA9304c8B593d555F12eF6589cC3A579A2",
        "coingeckoId": "maker"
      }
    },
    {
      "chainId": 101,
      "address": "53ETjuzUNHG8c7rZ2hxQLQfN5R6tEYtdYwNQsa68xFUk",
      "symbol": "wFARM",
      "name": "FARM Reward Token (Wormhole)",
      "decimals": 9,
      "logoURI": "https://cdn.jsdelivr.net/gh/trustwallet/assets@master/blockchains/ethereum/assets/0xa0246c9032bC3A600820415aE600c6388619A14D/logo.png",
      "tags": [
        "wrapped",
        "wormhole"
      ],
      "extensions": {
        "address": "0xa0246c9032bC3A600820415aE600c6388619A14D",
        "bridgeContract": "https://etherscan.io/address/0xf92cD566Ea4864356C5491c177A430C222d7e678",
        "assetContract": "https://etherscan.io/address/0xa0246c9032bC3A600820415aE600c6388619A14D",
        "coingeckoId": "harvest-finance"
      }
    },
    {
      "chainId": 101,
      "address": "FVsXUnbhifqJ4LiXQEbpUtXVdB8T5ADLKqSs5t1oc54F",
      "symbol": "wUSDC",
      "name": "USD Coin (Wormhole)",
      "decimals": 6,
      "logoURI": "https://cdn.jsdelivr.net/gh/solana-labs/token-list@main/assets/mainnet/EPjFWdd5AufqSSqeM2qN1xzybapC8G4wEGGkZwyTDt1v/logo.png",
      "tags": [
        "wrapped",
        "wormhole"
      ],
      "extensions": {
        "address": "0xA0b86991c6218b36c1d19D4a2e9Eb0cE3606eB48",
        "bridgeContract": "https://etherscan.io/address/0xf92cD566Ea4864356C5491c177A430C222d7e678",
        "assetContract": "https://etherscan.io/address/0xA0b86991c6218b36c1d19D4a2e9Eb0cE3606eB48",
        "coingeckoId": "usd-coin"
      }
    },
    {
      "chainId": 101,
      "address": "EjBpnWzWZeW1PKzfCszLdHgENZLZDoTNaEmz8BddpWJx",
      "symbol": "wANT",
      "name": "Aragon Network Token (Wormhole)",
      "decimals": 9,
      "logoURI": "https://cdn.jsdelivr.net/gh/trustwallet/assets@master/blockchains/ethereum/assets/0xa117000000f279D81A1D3cc75430fAA017FA5A2e/logo.png",
      "tags": [
        "wrapped",
        "wormhole"
      ],
      "extensions": {
        "address": "0xa117000000f279D81A1D3cc75430fAA017FA5A2e",
        "bridgeContract": "https://etherscan.io/address/0xf92cD566Ea4864356C5491c177A430C222d7e678",
        "assetContract": "https://etherscan.io/address/0xa117000000f279D81A1D3cc75430fAA017FA5A2e",
        "coingeckoId": "aragon"
      }
    },
    {
      "chainId": 101,
      "address": "Rs4LHZ4WogZCAkCzfsKJib5LLnYL6xcVAfTcLQiSjg2",
      "symbol": "wNPXS",
      "name": "Pundi X Token (Wormhole)",
      "decimals": 9,
      "logoURI": "https://cdn.jsdelivr.net/gh/trustwallet/assets@master/blockchains/ethereum/assets/0xA15C7Ebe1f07CaF6bFF097D8a589fb8AC49Ae5B3/logo.png",
      "tags": [
        "wrapped",
        "wormhole"
      ],
      "extensions": {
        "address": "0xA15C7Ebe1f07CaF6bFF097D8a589fb8AC49Ae5B3",
        "bridgeContract": "https://etherscan.io/address/0xf92cD566Ea4864356C5491c177A430C222d7e678",
        "assetContract": "https://etherscan.io/address/0xA15C7Ebe1f07CaF6bFF097D8a589fb8AC49Ae5B3",
        "coingeckoId": "pundi-x"
      }
    },
    {
      "chainId": 101,
      "address": "65ribugkb42AANKYrEeuruhhfXffyE4jY22FUxFbpW7C",
      "symbol": "wRFOX",
      "name": "RFOX (Wormhole)",
      "decimals": 9,
      "logoURI": "https://cdn.jsdelivr.net/gh/trustwallet/assets@master/blockchains/ethereum/assets/0xa1d6Df714F91DeBF4e0802A542E13067f31b8262/logo.png",
      "tags": [
        "wrapped",
        "wormhole"
      ],
      "extensions": {
        "address": "0xa1d6Df714F91DeBF4e0802A542E13067f31b8262",
        "bridgeContract": "https://etherscan.io/address/0xf92cD566Ea4864356C5491c177A430C222d7e678",
        "assetContract": "https://etherscan.io/address/0xa1d6Df714F91DeBF4e0802A542E13067f31b8262",
        "coingeckoId": "redfox-labs-2"
      }
    },
    {
      "chainId": 101,
      "address": "T2mo6dnFiutu26KMuCMSjCLBB4ofWvQ3qBJGEMc3JSe",
      "symbol": "wMTA",
      "name": "Meta (Wormhole)",
      "decimals": 9,
      "logoURI": "https://cdn.jsdelivr.net/gh/trustwallet/assets@master/blockchains/ethereum/assets/0xa3BeD4E1c75D00fa6f4E5E6922DB7261B5E9AcD2/logo.png",
      "tags": [
        "wrapped",
        "wormhole"
      ],
      "extensions": {
        "address": "0xa3BeD4E1c75D00fa6f4E5E6922DB7261B5E9AcD2",
        "bridgeContract": "https://etherscan.io/address/0xf92cD566Ea4864356C5491c177A430C222d7e678",
        "assetContract": "https://etherscan.io/address/0xa3BeD4E1c75D00fa6f4E5E6922DB7261B5E9AcD2",
        "coingeckoId": "meta"
      }
    },
    {
      "chainId": 101,
      "address": "HC8SaUm9rhvVZE5ZwBWiUhFAnCuG8byd5FxKYdpFm5MR",
      "symbol": "wRBC",
      "name": "Rubic (Wormhole)",
      "decimals": 9,
      "logoURI": "https://cdn.jsdelivr.net/gh/trustwallet/assets@master/blockchains/ethereum/assets/0xA4EED63db85311E22dF4473f87CcfC3DaDCFA3E3/logo.png",
      "tags": [
        "wrapped",
        "wormhole"
      ],
      "extensions": {
        "address": "0xA4EED63db85311E22dF4473f87CcfC3DaDCFA3E3",
        "bridgeContract": "https://etherscan.io/address/0xf92cD566Ea4864356C5491c177A430C222d7e678",
        "assetContract": "https://etherscan.io/address/0xA4EED63db85311E22dF4473f87CcfC3DaDCFA3E3",
        "coingeckoId": "rubic"
      }
    },
    {
      "chainId": 101,
      "address": "9DdtKWoK8cBfLSLhHXHFZzzhxp4rdwHbFEAis8n5AsfQ",
      "symbol": "wNOIA",
      "name": "NOIA Token (Wormhole)",
      "decimals": 9,
      "logoURI": "https://cdn.jsdelivr.net/gh/trustwallet/assets@master/blockchains/ethereum/assets/0xa8c8CfB141A3bB59FEA1E2ea6B79b5ECBCD7b6ca/logo.png",
      "tags": [
        "wrapped",
        "wormhole"
      ],
      "extensions": {
        "address": "0xa8c8CfB141A3bB59FEA1E2ea6B79b5ECBCD7b6ca",
        "bridgeContract": "https://etherscan.io/address/0xf92cD566Ea4864356C5491c177A430C222d7e678",
        "assetContract": "https://etherscan.io/address/0xa8c8CfB141A3bB59FEA1E2ea6B79b5ECBCD7b6ca",
        "coingeckoId": "noia-network"
      }
    },
    {
      "chainId": 101,
      "address": "DTQStP2z4DRqbNHRxtwThAujr9aPFPsv4y2kkXTVLVvb",
      "symbol": "wCEL",
      "name": "Celsius (Wormhole)",
      "decimals": 4,
      "logoURI": "https://cdn.jsdelivr.net/gh/trustwallet/assets@master/blockchains/ethereum/assets/0xaaAEBE6Fe48E54f431b0C390CfaF0b017d09D42d/logo.png",
      "tags": [
        "wrapped",
        "wormhole"
      ],
      "extensions": {
        "address": "0xaaAEBE6Fe48E54f431b0C390CfaF0b017d09D42d",
        "bridgeContract": "https://etherscan.io/address/0xf92cD566Ea4864356C5491c177A430C222d7e678",
        "assetContract": "https://etherscan.io/address/0xaaAEBE6Fe48E54f431b0C390CfaF0b017d09D42d",
        "coingeckoId": "celsius-degree-token"
      }
    },
    {
      "chainId": 101,
      "address": "59NPV18vAbTgwC9aeEGikrmX3EbZHMEMkZfvcsHBNFr9",
      "symbol": "wCWS",
      "name": "Crowns (Wormhole)",
      "decimals": 9,
      "logoURI": "https://cdn.jsdelivr.net/gh/trustwallet/assets@master/blockchains/ethereum/assets/0xaC0104Cca91D167873B8601d2e71EB3D4D8c33e0/logo.png",
      "tags": [
        "wrapped",
        "wormhole"
      ],
      "extensions": {
        "address": "0xaC0104Cca91D167873B8601d2e71EB3D4D8c33e0",
        "bridgeContract": "https://etherscan.io/address/0xf92cD566Ea4864356C5491c177A430C222d7e678",
        "assetContract": "https://etherscan.io/address/0xaC0104Cca91D167873B8601d2e71EB3D4D8c33e0",
        "coingeckoId": "crowns"
      }
    },
    {
      "chainId": 101,
      "address": "4811JP9i35zgAxSFZjGXQwew6xd1qSBE4xdMFik2J14Z",
      "symbol": "wROOM",
      "name": "OptionRoom Token (Wormhole)",
      "decimals": 9,
      "logoURI": "https://cdn.jsdelivr.net/gh/trustwallet/assets@master/blockchains/ethereum/assets/0xAd4f86a25bbc20FfB751f2FAC312A0B4d8F88c64/logo.png",
      "tags": [
        "wrapped",
        "wormhole"
      ],
      "extensions": {
        "address": "0xAd4f86a25bbc20FfB751f2FAC312A0B4d8F88c64",
        "bridgeContract": "https://etherscan.io/address/0xf92cD566Ea4864356C5491c177A430C222d7e678",
        "assetContract": "https://etherscan.io/address/0xAd4f86a25bbc20FfB751f2FAC312A0B4d8F88c64",
        "coingeckoId": "option-room"
      }
    },
    {
      "chainId": 101,
      "address": "2VAdvHWMpzMnDYYn64MgqLNpGQ19iCiusCet8JLMtxU5",
      "symbol": "wYOP",
      "name": "YOP (Wormhole)",
      "decimals": 8,
      "logoURI": "https://cdn.jsdelivr.net/gh/trustwallet/assets@master/blockchains/ethereum/assets/0xAE1eaAE3F627AAca434127644371b67B18444051/logo.png",
      "tags": [
        "wrapped",
        "wormhole"
      ],
      "extensions": {
        "address": "0xAE1eaAE3F627AAca434127644371b67B18444051",
        "bridgeContract": "https://etherscan.io/address/0xf92cD566Ea4864356C5491c177A430C222d7e678",
        "assetContract": "https://etherscan.io/address/0xAE1eaAE3F627AAca434127644371b67B18444051",
        "coingeckoId": "yield-optimization-platform"
      }
    },
    {
      "chainId": 101,
      "address": "AKiTcEWZarsnUbKkwQVRjJni5eqwiNeBQsJ3nrADacT4",
      "symbol": "wLGCY",
      "name": "LGCY Network (Wormhole)",
      "decimals": 9,
      "logoURI": "https://cdn.jsdelivr.net/gh/trustwallet/assets@master/blockchains/ethereum/assets/0xaE697F994Fc5eBC000F8e22EbFfeE04612f98A0d/logo.png",
      "tags": [
        "wrapped",
        "wormhole"
      ],
      "extensions": {
        "address": "0xaE697F994Fc5eBC000F8e22EbFfeE04612f98A0d",
        "bridgeContract": "https://etherscan.io/address/0xf92cD566Ea4864356C5491c177A430C222d7e678",
        "assetContract": "https://etherscan.io/address/0xaE697F994Fc5eBC000F8e22EbFfeE04612f98A0d",
        "coingeckoId": "lgcy-network"
      }
    },
    {
      "chainId": 101,
      "address": "4kPHTMfSD1k3SytAMKEVRWH5ip6WD5U52tC5q6TuXUNU",
      "symbol": "wRFuel",
      "name": "Rio Fuel Token (Wormhole)",
      "decimals": 9,
      "logoURI": "https://cdn.jsdelivr.net/gh/trustwallet/assets@master/blockchains/ethereum/assets/0xaf9f549774ecEDbD0966C52f250aCc548D3F36E5/logo.png",
      "tags": [
        "wrapped",
        "wormhole"
      ],
      "extensions": {
        "address": "0xaf9f549774ecEDbD0966C52f250aCc548D3F36E5",
        "bridgeContract": "https://etherscan.io/address/0xf92cD566Ea4864356C5491c177A430C222d7e678",
        "assetContract": "https://etherscan.io/address/0xaf9f549774ecEDbD0966C52f250aCc548D3F36E5",
        "coingeckoId": "rio-defi"
      }
    },
    {
      "chainId": 101,
      "address": "E1w2uKRsVJeDf1Qqbk7DDKEDe7NCYwh8ySgqCaEZ4BTC",
      "symbol": "wMAHA",
      "name": "MahaDAO (Wormhole)",
      "decimals": 9,
      "logoURI": "https://cdn.jsdelivr.net/gh/trustwallet/assets@master/blockchains/ethereum/assets/0xB4d930279552397bbA2ee473229f89Ec245bc365/logo.png",
      "tags": [
        "wrapped",
        "wormhole"
      ],
      "extensions": {
        "address": "0xB4d930279552397bbA2ee473229f89Ec245bc365",
        "bridgeContract": "https://etherscan.io/address/0xf92cD566Ea4864356C5491c177A430C222d7e678",
        "assetContract": "https://etherscan.io/address/0xB4d930279552397bbA2ee473229f89Ec245bc365",
        "coingeckoId": "mahadao"
      }
    },
    {
      "chainId": 101,
      "address": "4psmnTirimNyPEPEZtkQkdEPJagTXS3a7wsu1XN9MYK3",
      "symbol": "wRPL",
      "name": "Rocket Pool (Wormhole)",
      "decimals": 9,
      "logoURI": "https://cdn.jsdelivr.net/gh/trustwallet/assets@master/blockchains/ethereum/assets/0xB4EFd85c19999D84251304bDA99E90B92300Bd93/logo.png",
      "tags": [
        "wrapped",
        "wormhole"
      ],
      "extensions": {
        "address": "0xB4EFd85c19999D84251304bDA99E90B92300Bd93",
        "bridgeContract": "https://etherscan.io/address/0xf92cD566Ea4864356C5491c177A430C222d7e678",
        "assetContract": "https://etherscan.io/address/0xB4EFd85c19999D84251304bDA99E90B92300Bd93",
        "coingeckoId": "rocket-pool"
      }
    },
    {
      "chainId": 101,
      "address": "FrhQauNRm7ecom9FRprNcyz58agDe5ujAbAtA9NG6jtU",
      "symbol": "wNEXO",
      "name": "Nexo (Wormhole)",
      "decimals": 9,
      "logoURI": "https://cdn.jsdelivr.net/gh/trustwallet/assets@master/blockchains/ethereum/assets/0xB62132e35a6c13ee1EE0f84dC5d40bad8d815206/logo.png",
      "tags": [
        "wrapped",
        "wormhole"
      ],
      "extensions": {
        "address": "0xB62132e35a6c13ee1EE0f84dC5d40bad8d815206",
        "bridgeContract": "https://etherscan.io/address/0xf92cD566Ea4864356C5491c177A430C222d7e678",
        "assetContract": "https://etherscan.io/address/0xB62132e35a6c13ee1EE0f84dC5d40bad8d815206",
        "coingeckoId": "nexo"
      }
    },
    {
      "chainId": 101,
      "address": "6G7X1B2f9F7KWcHxS66mn3ax6VPE2UMZud44RX3BzfVo",
      "symbol": "BEHZAT",
      "name": "Behzat Token",
      "decimals": 10,
      "logoURI": "https://cdn.jsdelivr.net/gh/Tunay221/behzattoken/behzatc.png",
      "tags": [
        "Token"
      ],
      "extensions": {
        "twitter": "https://twitter.com/BehzatToken"
      }
    },
    {
      "chainId": 101,
      "address": "AoU75vwpnWEVvfarxRALjzRc8vS9UdDhRMkwoDimt9ss",
      "symbol": "wSFI",
      "name": "Spice (Wormhole)",
      "decimals": 9,
      "logoURI": "https://cdn.jsdelivr.net/gh/trustwallet/assets@master/blockchains/ethereum/assets/0xb753428af26E81097e7fD17f40c88aaA3E04902c/logo.png",
      "tags": [
        "wrapped",
        "wormhole"
      ],
      "extensions": {
        "address": "0xb753428af26E81097e7fD17f40c88aaA3E04902c",
        "bridgeContract": "https://etherscan.io/address/0xf92cD566Ea4864356C5491c177A430C222d7e678",
        "assetContract": "https://etherscan.io/address/0xb753428af26E81097e7fD17f40c88aaA3E04902c",
        "coingeckoId": "saffron-finance"
      }
    },
    {
      "chainId": 101,
      "address": "CRZuALvCYjPLB65WFLHh9JkmPWK5C81TXpy2aEEaCjr3",
      "symbol": "wSTBZ",
      "name": "Stabilize Token (Wormhole)",
      "decimals": 9,
      "logoURI": "https://cdn.jsdelivr.net/gh/trustwallet/assets@master/blockchains/ethereum/assets/0xB987D48Ed8f2C468D52D6405624EADBa5e76d723/logo.png",
      "tags": [
        "wrapped",
        "wormhole"
      ],
      "extensions": {
        "address": "0xB987D48Ed8f2C468D52D6405624EADBa5e76d723",
        "bridgeContract": "https://etherscan.io/address/0xf92cD566Ea4864356C5491c177A430C222d7e678",
        "assetContract": "https://etherscan.io/address/0xB987D48Ed8f2C468D52D6405624EADBa5e76d723",
        "coingeckoId": "stabilize"
      }
    },
    {
      "chainId": 101,
      "address": "HPYXGSdAwyK5GwmuivL8gDdUVRChtgXq6SRat44k4Pat",
      "symbol": "wBAL",
      "name": "Balancer (Wormhole)",
      "decimals": 9,
      "logoURI": "https://cdn.jsdelivr.net/gh/trustwallet/assets@master/blockchains/ethereum/assets/0xba100000625a3754423978a60c9317c58a424e3D/logo.png",
      "tags": [
        "wrapped",
        "wormhole"
      ],
      "extensions": {
        "address": "0xba100000625a3754423978a60c9317c58a424e3D",
        "bridgeContract": "https://etherscan.io/address/0xf92cD566Ea4864356C5491c177A430C222d7e678",
        "assetContract": "https://etherscan.io/address/0xba100000625a3754423978a60c9317c58a424e3D",
        "coingeckoId": "balancer"
      }
    },
    {
      "chainId": 101,
      "address": "AV7NgJV2BsgEukzUTrcUMz3LD37xLcLtygFig5WJ3kQN",
      "symbol": "wBAND",
      "name": "BandToken (Wormhole)",
      "decimals": 9,
      "logoURI": "https://cdn.jsdelivr.net/gh/trustwallet/assets@master/blockchains/ethereum/assets/0xBA11D00c5f74255f56a5E366F4F77f5A186d7f55/logo.png",
      "tags": [
        "wrapped",
        "wormhole"
      ],
      "extensions": {
        "address": "0xBA11D00c5f74255f56a5E366F4F77f5A186d7f55",
        "bridgeContract": "https://etherscan.io/address/0xf92cD566Ea4864356C5491c177A430C222d7e678",
        "assetContract": "https://etherscan.io/address/0xBA11D00c5f74255f56a5E366F4F77f5A186d7f55",
        "coingeckoId": "band-protocol"
      }
    },
    {
      "chainId": 101,
      "address": "4obZok5FFUcQXQoV39hhcqk9xSmo4WnP9wnrNCk1g5BC",
      "symbol": "wSWFL",
      "name": "Swapfolio (Wormhole)",
      "decimals": 9,
      "logoURI": "https://cdn.jsdelivr.net/gh/trustwallet/assets@master/blockchains/ethereum/assets/0xBa21Ef4c9f433Ede00badEFcC2754B8E74bd538A/logo.png",
      "tags": [
        "wrapped",
        "wormhole"
      ],
      "extensions": {
        "address": "0xBa21Ef4c9f433Ede00badEFcC2754B8E74bd538A",
        "bridgeContract": "https://etherscan.io/address/0xf92cD566Ea4864356C5491c177A430C222d7e678",
        "assetContract": "https://etherscan.io/address/0xBa21Ef4c9f433Ede00badEFcC2754B8E74bd538A",
        "coingeckoId": "swapfolio"
      }
    },
    {
      "chainId": 101,
      "address": "HCP8hGKS6fUGfTA1tQxBKzbXuQk7yktzz71pY8LXVJyR",
      "symbol": "wLRC",
      "name": "LoopringCoin V2 (Wormhole)",
      "decimals": 9,
      "logoURI": "https://cdn.jsdelivr.net/gh/trustwallet/assets@master/blockchains/ethereum/assets/0xBBbbCA6A901c926F240b89EacB641d8Aec7AEafD/logo.png",
      "tags": [
        "wrapped",
        "wormhole"
      ],
      "extensions": {
        "address": "0xBBbbCA6A901c926F240b89EacB641d8Aec7AEafD",
        "bridgeContract": "https://etherscan.io/address/0xf92cD566Ea4864356C5491c177A430C222d7e678",
        "assetContract": "https://etherscan.io/address/0xBBbbCA6A901c926F240b89EacB641d8Aec7AEafD",
        "coingeckoId": "loopring"
      }
    },
    {
      "chainId": 101,
      "address": "9sNArcS6veh7DLEo7Y1ZSbBCYtkuPVE6S3HhVrcWR2Zw",
      "symbol": "wPERP",
      "name": "Perpetual (Wormhole)",
      "decimals": 9,
      "logoURI": "https://cdn.jsdelivr.net/gh/trustwallet/assets@master/blockchains/ethereum/assets/0xbC396689893D065F41bc2C6EcbeE5e0085233447/logo.png",
      "tags": [
        "wrapped",
        "wormhole"
      ],
      "extensions": {
        "address": "0xbC396689893D065F41bc2C6EcbeE5e0085233447",
        "bridgeContract": "https://etherscan.io/address/0xf92cD566Ea4864356C5491c177A430C222d7e678",
        "assetContract": "https://etherscan.io/address/0xbC396689893D065F41bc2C6EcbeE5e0085233447",
        "coingeckoId": "perpetual-protocol"
      }
    },
    {
      "chainId": 101,
      "address": "3XnhArdJydrpbr9Nbj8wNUaozPL9WAo9YDyNWakhTm9X",
      "symbol": "wCOMP",
      "name": "Compound (Wormhole)",
      "decimals": 9,
      "logoURI": "https://cdn.jsdelivr.net/gh/trustwallet/assets@master/blockchains/ethereum/assets/0xc00e94Cb662C3520282E6f5717214004A7f26888/logo.png",
      "tags": [
        "wrapped",
        "wormhole"
      ],
      "extensions": {
        "address": "0xc00e94Cb662C3520282E6f5717214004A7f26888",
        "bridgeContract": "https://etherscan.io/address/0xf92cD566Ea4864356C5491c177A430C222d7e678",
        "assetContract": "https://etherscan.io/address/0xc00e94Cb662C3520282E6f5717214004A7f26888",
        "coingeckoId": "compound-governance-token"
      }
    },
    {
      "chainId": 101,
      "address": "CPLNm9UMKfiJKiySQathV99yeSgTVjPDZx4ucFrbp2MD",
      "symbol": "wSNX",
      "name": "Synthetix Network Token (Wormhole)",
      "decimals": 9,
      "logoURI": "https://cdn.jsdelivr.net/gh/trustwallet/assets@master/blockchains/ethereum/assets//logo.png",
      "tags": [
        "wrapped",
        "wormhole"
      ],
      "extensions": {
        "address": "0xC011a73ee8576Fb46F5E1c5751cA3B9Fe0af2a6F",
        "bridgeContract": "https://etherscan.io/address/0xf92cD566Ea4864356C5491c177A430C222d7e678",
        "assetContract": "https://etherscan.io/address/0xC011a73ee8576Fb46F5E1c5751cA3B9Fe0af2a6F",
        "coingeckoId": "havven"
      }
    },
    {
      "chainId": 101,
      "address": "D6eVKSfLdioqo2zG8LbQYFU2gf66FrjKA7afCYNo1GHt",
      "symbol": "wDUCK",
      "name": "DLP Duck Token (Wormhole)",
      "decimals": 9,
      "logoURI": "https://cdn.jsdelivr.net/gh/trustwallet/assets@master/blockchains/ethereum/assets/0xC0bA369c8Db6eB3924965e5c4FD0b4C1B91e305F/logo.png",
      "tags": [
        "wrapped",
        "wormhole"
      ],
      "extensions": {
        "address": "0xC0bA369c8Db6eB3924965e5c4FD0b4C1B91e305F",
        "bridgeContract": "https://etherscan.io/address/0xf92cD566Ea4864356C5491c177A430C222d7e678",
        "assetContract": "https://etherscan.io/address/0xC0bA369c8Db6eB3924965e5c4FD0b4C1B91e305F",
        "coingeckoId": "dlp-duck-token"
      }
    },
    {
      "chainId": 101,
      "address": "9PwPi3DAf9Dy4Y6qJmUzF6fX9CjNwScBidsYqJmcApF8",
      "symbol": "wCHAIN",
      "name": "Chain Games (Wormhole)",
      "decimals": 9,
      "logoURI": "https://cdn.jsdelivr.net/gh/trustwallet/assets@master/blockchains/ethereum/assets/0xC4C2614E694cF534D407Ee49F8E44D125E4681c4/logo.png",
      "tags": [
        "wrapped",
        "wormhole"
      ],
      "extensions": {
        "address": "0xC4C2614E694cF534D407Ee49F8E44D125E4681c4",
        "bridgeContract": "https://etherscan.io/address/0xf92cD566Ea4864356C5491c177A430C222d7e678",
        "assetContract": "https://etherscan.io/address/0xC4C2614E694cF534D407Ee49F8E44D125E4681c4",
        "coingeckoId": "chain-games"
      }
    },
    {
      "chainId": 101,
      "address": "BmxZ1pghpcoyT7aykj7D1o4AxWirTqvD7zD2tNngjirT",
      "symbol": "wGRT",
      "name": "Graph Token (Wormhole)",
      "decimals": 9,
      "logoURI": "https://cdn.jsdelivr.net/gh/trustwallet/assets@master/blockchains/ethereum/assets/0xc944E90C64B2c07662A292be6244BDf05Cda44a7/logo.png",
      "tags": [
        "wrapped",
        "wormhole"
      ],
      "extensions": {
        "address": "0xc944E90C64B2c07662A292be6244BDf05Cda44a7",
        "bridgeContract": "https://etherscan.io/address/0xf92cD566Ea4864356C5491c177A430C222d7e678",
        "assetContract": "https://etherscan.io/address/0xc944E90C64B2c07662A292be6244BDf05Cda44a7",
        "coingeckoId": "the-graph"
      }
    },
    {
      "chainId": 101,
      "address": "FMr15arp651N6fR2WEL36pCMBnFecHcN6wDxne2Vf3SK",
      "symbol": "wROOT",
      "name": "RootKit (Wormhole)",
      "decimals": 9,
      "logoURI": "https://cdn.jsdelivr.net/gh/trustwallet/assets@master/blockchains/ethereum/assets/0xCb5f72d37685C3D5aD0bB5F982443BC8FcdF570E/logo.png",
      "tags": [
        "wrapped",
        "wormhole"
      ],
      "extensions": {
        "address": "0xCb5f72d37685C3D5aD0bB5F982443BC8FcdF570E",
        "bridgeContract": "https://etherscan.io/address/0xf92cD566Ea4864356C5491c177A430C222d7e678",
        "assetContract": "https://etherscan.io/address/0xCb5f72d37685C3D5aD0bB5F982443BC8FcdF570E",
        "coingeckoId": "rootkit"
      }
    },
    {
      "chainId": 101,
      "address": "E9X7rKAGfSh1gsHC6qh5MVLkDzRcT64KQbjzvHnc5zEq",
      "symbol": "wSWAP",
      "name": "TrustSwap Token (Wormhole)",
      "decimals": 9,
      "logoURI": "https://cdn.jsdelivr.net/gh/trustwallet/assets@master/blockchains/ethereum/assets/0xCC4304A31d09258b0029eA7FE63d032f52e44EFe/logo.png",
      "tags": [
        "wrapped",
        "wormhole"
      ],
      "extensions": {
        "address": "0xCC4304A31d09258b0029eA7FE63d032f52e44EFe",
        "bridgeContract": "https://etherscan.io/address/0xf92cD566Ea4864356C5491c177A430C222d7e678",
        "assetContract": "https://etherscan.io/address/0xCC4304A31d09258b0029eA7FE63d032f52e44EFe",
        "coingeckoId": "trustswap"
      }
    },
    {
      "chainId": 101,
      "address": "5NEENV1mNvu7MfNNtKuGSDC8zoNStq1tuLkDXFtv6rZd",
      "symbol": "wTVK",
      "name": "Terra Virtua Kolect (Wormhole)",
      "decimals": 9,
      "logoURI": "https://cdn.jsdelivr.net/gh/trustwallet/assets@master/blockchains/ethereum/assets/0xd084B83C305daFD76AE3E1b4E1F1fe2eCcCb3988/logo.png",
      "tags": [
        "wrapped",
        "wormhole"
      ],
      "extensions": {
        "address": "0xd084B83C305daFD76AE3E1b4E1F1fe2eCcCb3988",
        "bridgeContract": "https://etherscan.io/address/0xf92cD566Ea4864356C5491c177A430C222d7e678",
        "assetContract": "https://etherscan.io/address/0xd084B83C305daFD76AE3E1b4E1F1fe2eCcCb3988",
        "coingeckoId": "terra-virtua-kolect"
      }
    },
    {
      "chainId": 101,
      "address": "5ZXLGj7onpitgtREJNYb51DwDPddvqV1YLC8jn2sgz48",
      "symbol": "wOMG",
      "name": "OMG Network (Wormhole)",
      "decimals": 9,
      "logoURI": "https://cdn.jsdelivr.net/gh/trustwallet/assets@master/blockchains/ethereum/assets//logo.png",
      "tags": [
        "wrapped",
        "wormhole"
      ],
      "extensions": {
        "address": "0xd26114cd6EE289AccF82350c8d8487fedB8A0C07",
        "bridgeContract": "https://etherscan.io/address/0xf92cD566Ea4864356C5491c177A430C222d7e678",
        "assetContract": "https://etherscan.io/address/0xd26114cd6EE289AccF82350c8d8487fedB8A0C07",
        "coingeckoId": "omisego"
      }
    },
    {
      "chainId": 101,
      "address": "2Xf2yAXJfg82sWwdLUo2x9mZXy6JCdszdMZkcF1Hf4KV",
      "symbol": "wLUNA",
      "name": "Wrapped LUNA Token (Wormhole)",
      "decimals": 9,
      "logoURI": "https://cdn.jsdelivr.net/gh/trustwallet/assets@master/blockchains/ethereum/assets/0xd2877702675e6cEb975b4A1dFf9fb7BAF4C91ea9/logo.png",
      "tags": [
        "wrapped",
        "wormhole"
      ],
      "extensions": {
        "address": "0xd2877702675e6cEb975b4A1dFf9fb7BAF4C91ea9",
        "bridgeContract": "https://etherscan.io/address/0xf92cD566Ea4864356C5491c177A430C222d7e678",
        "assetContract": "https://etherscan.io/address/0xd2877702675e6cEb975b4A1dFf9fb7BAF4C91ea9",
        "coingeckoId": "wrapped-terra"
      }
    },
    {
      "chainId": 101,
      "address": "5Ro6JxJ4NjSTEppdX2iXUYgWkAEF1dcs9gqMX99E2vkL",
      "symbol": "wBONDLY",
      "name": "Bondly Token (Wormhole)",
      "decimals": 9,
      "logoURI": "https://cdn.jsdelivr.net/gh/trustwallet/assets@master/blockchains/ethereum/assets/0xD2dDa223b2617cB616c1580db421e4cFAe6a8a85/logo.png",
      "tags": [
        "wrapped",
        "wormhole"
      ],
      "extensions": {
        "address": "0xD2dDa223b2617cB616c1580db421e4cFAe6a8a85",
        "bridgeContract": "https://etherscan.io/address/0xf92cD566Ea4864356C5491c177A430C222d7e678",
        "assetContract": "https://etherscan.io/address/0xD2dDa223b2617cB616c1580db421e4cFAe6a8a85",
        "coingeckoId": "bondly"
      }
    },
    {
      "chainId": 101,
      "address": "5jFzUEqWLnvGvKWb1Pji9nWVYy5vLG2saoXCyVNWEdEi",
      "symbol": "wDETS",
      "name": "Dextrust (Wormhole)",
      "decimals": 9,
      "logoURI": "https://cdn.jsdelivr.net/gh/trustwallet/assets@master/blockchains/ethereum/assets/0xd379700999F4805Ce80aa32DB46A94dF64561108/logo.png",
      "tags": [
        "wrapped",
        "wormhole"
      ],
      "extensions": {
        "address": "0xd379700999F4805Ce80aa32DB46A94dF64561108",
        "bridgeContract": "https://etherscan.io/address/0xf92cD566Ea4864356C5491c177A430C222d7e678",
        "assetContract": "https://etherscan.io/address/0xd379700999F4805Ce80aa32DB46A94dF64561108",
        "coingeckoId": "dextrust"
      }
    },
    {
      "chainId": 101,
      "address": "BV5tm1uCRWQCQKNgQVFnkseqAjxpmbJkRCXvzFWBdgMp",
      "symbol": "wAMPL",
      "name": "Ampleforth (Wormhole)",
      "decimals": 9,
      "logoURI": "https://cdn.jsdelivr.net/gh/trustwallet/assets@master/blockchains/ethereum/assets//logo.png",
      "tags": [
        "wrapped",
        "wormhole"
      ],
      "extensions": {
        "address": "0xD46bA6D942050d489DBd938a2C909A5d5039A161",
        "bridgeContract": "https://etherscan.io/address/0xf92cD566Ea4864356C5491c177A430C222d7e678",
        "assetContract": "https://etherscan.io/address/0xD46bA6D942050d489DBd938a2C909A5d5039A161",
        "coingeckoId": "ampleforth"
      }
    },
    {
      "chainId": 101,
      "address": "2PSvGigDY4MVUmv51bBiARBMcHBtXcUBnx5V9BwWbbi2",
      "symbol": "wPOLK",
      "name": "Polkamarkets (Wormhole)",
      "decimals": 9,
      "logoURI": "https://cdn.jsdelivr.net/gh/trustwallet/assets@master/blockchains/ethereum/assets/0xD478161C952357F05f0292B56012Cd8457F1cfbF/logo.png",
      "tags": [
        "wrapped",
        "wormhole"
      ],
      "extensions": {
        "address": "0xD478161C952357F05f0292B56012Cd8457F1cfbF",
        "bridgeContract": "https://etherscan.io/address/0xf92cD566Ea4864356C5491c177A430C222d7e678",
        "assetContract": "https://etherscan.io/address/0xD478161C952357F05f0292B56012Cd8457F1cfbF",
        "coingeckoId": "polkamarkets"
      }
    },
    {
      "chainId": 101,
      "address": "ApmXkxXCASdxRf3Ln6Ni7oAZ7E6CX1CcJAD8A5qBdhSm",
      "symbol": "wCRV",
      "name": "Curve DAO Token (Wormhole)",
      "decimals": 9,
      "logoURI": "https://cdn.jsdelivr.net/gh/trustwallet/assets@master/blockchains/ethereum/assets/0xD533a949740bb3306d119CC777fa900bA034cd52/logo.png",
      "tags": [
        "wrapped",
        "wormhole"
      ],
      "extensions": {
        "address": "0xD533a949740bb3306d119CC777fa900bA034cd52",
        "bridgeContract": "https://etherscan.io/address/0xf92cD566Ea4864356C5491c177A430C222d7e678",
        "assetContract": "https://etherscan.io/address/0xD533a949740bb3306d119CC777fa900bA034cd52",
        "coingeckoId": "curve-dao-token"
      }
    },
    {
      "chainId": 101,
      "address": "DWECGzR56MruYJyo5g5QpoxZbFoydt3oWUkkDsVhxXzs",
      "symbol": "wMEME",
      "name": "MEME (Wormhole)",
      "decimals": 8,
      "logoURI": "https://cdn.jsdelivr.net/gh/trustwallet/assets@master/blockchains/ethereum/assets/0xD5525D397898e5502075Ea5E830d8914f6F0affe/logo.png",
      "tags": [
        "wrapped",
        "wormhole"
      ],
      "extensions": {
        "address": "0xD5525D397898e5502075Ea5E830d8914f6F0affe",
        "bridgeContract": "https://etherscan.io/address/0xf92cD566Ea4864356C5491c177A430C222d7e678",
        "assetContract": "https://etherscan.io/address/0xD5525D397898e5502075Ea5E830d8914f6F0affe",
        "coingeckoId": "degenerator"
      }
    },
    {
      "chainId": 101,
      "address": "3Y2wTtM4kCX8uUSLrKJ8wpajCu1C9LaWWAd7b7Nb2BDw",
      "symbol": "wEXNT",
      "name": "ExNetwork Community Token (Wormhole)",
      "decimals": 9,
      "logoURI": "https://cdn.jsdelivr.net/gh/trustwallet/assets@master/blockchains/ethereum/assets/0xD6c67B93a7b248dF608a653d82a100556144c5DA/logo.png",
      "tags": [
        "wrapped",
        "wormhole"
      ],
      "extensions": {
        "address": "0xD6c67B93a7b248dF608a653d82a100556144c5DA",
        "bridgeContract": "https://etherscan.io/address/0xf92cD566Ea4864356C5491c177A430C222d7e678",
        "assetContract": "https://etherscan.io/address/0xD6c67B93a7b248dF608a653d82a100556144c5DA",
        "coingeckoId": "exnetwork-token"
      }
    },
    {
      "chainId": 101,
      "address": "9w97GdWUYYaamGwdKMKZgGzPduZJkiFizq4rz5CPXRv2",
      "symbol": "wUSDT",
      "name": "Tether USD (Wormhole)",
      "decimals": 6,
      "logoURI": "https://cdn.jsdelivr.net/gh/trustwallet/assets@master/blockchains/ethereum/assets/0xdAC17F958D2ee523a2206206994597C13D831ec7/logo.png",
      "tags": [
        "wrapped",
        "wormhole"
      ],
      "extensions": {
        "address": "0xdAC17F958D2ee523a2206206994597C13D831ec7",
        "bridgeContract": "https://etherscan.io/address/0xf92cD566Ea4864356C5491c177A430C222d7e678",
        "assetContract": "https://etherscan.io/address/0xdAC17F958D2ee523a2206206994597C13D831ec7",
        "coingeckoId": "tether"
      }
    },
    {
      "chainId": 101,
      "address": "CqWSJtkMMY16q9QLnQxktM1byzVHGRr8b6LCPuZnEeiL",
      "symbol": "wYLD",
      "name": "Yield (Wormhole)",
      "decimals": 9,
      "logoURI": "https://cdn.jsdelivr.net/gh/trustwallet/assets@master/blockchains/ethereum/assets/0xDcB01cc464238396E213a6fDd933E36796eAfF9f/logo.png",
      "tags": [
        "wrapped",
        "wormhole"
      ],
      "extensions": {
        "address": "0xDcB01cc464238396E213a6fDd933E36796eAfF9f",
        "bridgeContract": "https://etherscan.io/address/0xf92cD566Ea4864356C5491c177A430C222d7e678",
        "assetContract": "https://etherscan.io/address/0xDcB01cc464238396E213a6fDd933E36796eAfF9f",
        "coingeckoId": "yield"
      }
    },
    {
      "chainId": 101,
      "address": "26ZzQVGZruwcZPs2sqb8n9ojKt2cviUjHcMjstFtK6ow",
      "symbol": "wKNC",
      "name": "Kyber Network Crystal (Wormhole)",
      "decimals": 9,
      "logoURI": "https://cdn.jsdelivr.net/gh/trustwallet/assets@master/blockchains/ethereum/assets/0xdd974D5C2e2928deA5F71b9825b8b646686BD200/logo.png",
      "tags": [
        "wrapped",
        "wormhole"
      ],
      "extensions": {
        "address": "0xdd974D5C2e2928deA5F71b9825b8b646686BD200",
        "bridgeContract": "https://etherscan.io/address/0xf92cD566Ea4864356C5491c177A430C222d7e678",
        "assetContract": "https://etherscan.io/address/0xdd974D5C2e2928deA5F71b9825b8b646686BD200",
        "coingeckoId": "kyber-network"
      }
    },
    {
      "chainId": 101,
      "address": "HHoHTtntq2kiBPENyVM1DTP7pNrkBXX2Jye29PSyz3qf",
      "symbol": "wCOTI",
      "name": "COTI Token (Wormhole)",
      "decimals": 9,
      "logoURI": "https://cdn.jsdelivr.net/gh/trustwallet/assets@master/blockchains/ethereum/assets/0xDDB3422497E61e13543BeA06989C0789117555c5/logo.png",
      "tags": [
        "wrapped",
        "wormhole"
      ],
      "extensions": {
        "address": "0xDDB3422497E61e13543BeA06989C0789117555c5",
        "bridgeContract": "https://etherscan.io/address/0xf92cD566Ea4864356C5491c177A430C222d7e678",
        "assetContract": "https://etherscan.io/address/0xDDB3422497E61e13543BeA06989C0789117555c5",
        "coingeckoId": "coti"
      }
    },
    {
      "chainId": 101,
      "address": "4sEpUsJ6uJZYi6A2da8EGjKPacRSqYJaPJffPnTqoWVv",
      "symbol": "wINJ",
      "name": "Injective Token (Wormhole)",
      "decimals": 9,
      "logoURI": "https://cdn.jsdelivr.net/gh/trustwallet/assets@master/blockchains/ethereum/assets/0xe28b3B32B6c345A34Ff64674606124Dd5Aceca30/logo.png",
      "tags": [
        "wrapped",
        "wormhole"
      ],
      "extensions": {
        "address": "0xe28b3B32B6c345A34Ff64674606124Dd5Aceca30",
        "bridgeContract": "https://etherscan.io/address/0xf92cD566Ea4864356C5491c177A430C222d7e678",
        "assetContract": "https://etherscan.io/address/0xe28b3B32B6c345A34Ff64674606124Dd5Aceca30",
        "coingeckoId": "injective-protocol"
      }
    },
    {
      "chainId": 101,
      "address": "G2jrxYSoCSzmohxERa2JzSJMuRM4kiNvRA3DnCv7Lzcz",
      "symbol": "wZRX",
      "name": "0x Protocol Token (Wormhole)",
      "decimals": 9,
      "logoURI": "https://cdn.jsdelivr.net/gh/trustwallet/assets@master/blockchains/ethereum/assets/0xE41d2489571d322189246DaFA5ebDe1F4699F498/logo.png",
      "tags": [
        "wrapped",
        "wormhole"
      ],
      "extensions": {
        "address": "0xE41d2489571d322189246DaFA5ebDe1F4699F498",
        "bridgeContract": "https://etherscan.io/address/0xf92cD566Ea4864356C5491c177A430C222d7e678",
        "assetContract": "https://etherscan.io/address/0xE41d2489571d322189246DaFA5ebDe1F4699F498",
        "coingeckoId": "0x"
      }
    },
    {
      "chainId": 101,
      "address": "3bkBFHyof411hGBdcsiM1KSDdErw63Xoj3eLB8yNknB4",
      "symbol": "wSUPER",
      "name": "SuperFarm (Wormhole)",
      "decimals": 9,
      "logoURI": "https://cdn.jsdelivr.net/gh/trustwallet/assets@master/blockchains/ethereum/assets/0xe53EC727dbDEB9E2d5456c3be40cFF031AB40A55/logo.png",
      "tags": [
        "wrapped",
        "wormhole"
      ],
      "extensions": {
        "address": "0xe53EC727dbDEB9E2d5456c3be40cFF031AB40A55",
        "bridgeContract": "https://etherscan.io/address/0xf92cD566Ea4864356C5491c177A430C222d7e678",
        "assetContract": "https://etherscan.io/address/0xe53EC727dbDEB9E2d5456c3be40cFF031AB40A55",
        "coingeckoId": "superfarm"
      }
    },
    {
      "chainId": 101,
      "address": "7kkkoa1MB93ELm3vjvyC8GJ65G7eEgLhfaHU58riJUCx",
      "symbol": "waEth",
      "name": "aEthereum (Wormhole)",
      "decimals": 9,
      "logoURI": "https://cdn.jsdelivr.net/gh/trustwallet/assets@master/blockchains/ethereum/assets/0xE95A203B1a91a908F9B9CE46459d101078c2c3cb/logo.png",
      "tags": [
        "wrapped",
        "wormhole"
      ],
      "extensions": {
        "address": "0xE95A203B1a91a908F9B9CE46459d101078c2c3cb",
        "bridgeContract": "https://etherscan.io/address/0xf92cD566Ea4864356C5491c177A430C222d7e678",
        "assetContract": "https://etherscan.io/address/0xE95A203B1a91a908F9B9CE46459d101078c2c3cb",
        "coingeckoId": "ankreth"
      }
    },
    {
      "chainId": 101,
      "address": "F48zUwoQMzgCTf5wihwz8GPN23gdcoVMiT227APqA6hC",
      "symbol": "wSURF",
      "name": "SURF.Finance (Wormhole)",
      "decimals": 9,
      "logoURI": "https://cdn.jsdelivr.net/gh/trustwallet/assets@master/blockchains/ethereum/assets/0xEa319e87Cf06203DAe107Dd8E5672175e3Ee976c/logo.png",
      "tags": [
        "wrapped",
        "wormhole"
      ],
      "extensions": {
        "address": "0xEa319e87Cf06203DAe107Dd8E5672175e3Ee976c",
        "bridgeContract": "https://etherscan.io/address/0xf92cD566Ea4864356C5491c177A430C222d7e678",
        "assetContract": "https://etherscan.io/address/0xEa319e87Cf06203DAe107Dd8E5672175e3Ee976c",
        "coingeckoId": "surf-finance"
      }
    },
    {
      "chainId": 101,
      "address": "EK6iyvvqvQtsWYcySrZVHkXjCLX494r9PhnDWJaX1CPu",
      "symbol": "wrenBTC",
      "name": "renBTC (Wormhole)",
      "decimals": 8,
      "logoURI": "https://cdn.jsdelivr.net/gh/trustwallet/assets@master/blockchains/ethereum/assets/0xEB4C2781e4ebA804CE9a9803C67d0893436bB27D/logo.png",
      "tags": [
        "wrapped",
        "wormhole"
      ],
      "extensions": {
        "address": "0xEB4C2781e4ebA804CE9a9803C67d0893436bB27D",
        "bridgeContract": "https://etherscan.io/address/0xf92cD566Ea4864356C5491c177A430C222d7e678",
        "assetContract": "https://etherscan.io/address/0xEB4C2781e4ebA804CE9a9803C67d0893436bB27D",
        "coingeckoId": "renbtc"
      }
    },
    {
      "chainId": 101,
      "address": "B2m4B527oLo5WFWLgy2MitP66azhEW2puaazUAuvNgqZ",
      "symbol": "wDMG",
      "name": "DMM: Governance (Wormhole)",
      "decimals": 9,
      "logoURI": "https://cdn.jsdelivr.net/gh/trustwallet/assets@master/blockchains/ethereum/assets/0xEd91879919B71bB6905f23af0A68d231EcF87b14/logo.png",
      "tags": [
        "wrapped",
        "wormhole"
      ],
      "extensions": {
        "address": "0xEd91879919B71bB6905f23af0A68d231EcF87b14",
        "bridgeContract": "https://etherscan.io/address/0xf92cD566Ea4864356C5491c177A430C222d7e678",
        "assetContract": "https://etherscan.io/address/0xEd91879919B71bB6905f23af0A68d231EcF87b14",
        "coingeckoId": "dmm-governance"
      }
    },
    {
      "chainId": 101,
      "address": "H3iuZNRwaqPsnGUGU5YkDwTU3hQMkzC32hxDko8EtzZw",
      "symbol": "wHEZ",
      "name": "Hermez Network Token (Wormhole)",
      "decimals": 9,
      "logoURI": "https://cdn.jsdelivr.net/gh/trustwallet/assets@master/blockchains/ethereum/assets/0xEEF9f339514298C6A857EfCfC1A762aF84438dEE/logo.png",
      "tags": [
        "wrapped",
        "wormhole"
      ],
      "extensions": {
        "address": "0xEEF9f339514298C6A857EfCfC1A762aF84438dEE",
        "bridgeContract": "https://etherscan.io/address/0xf92cD566Ea4864356C5491c177A430C222d7e678",
        "assetContract": "https://etherscan.io/address/0xEEF9f339514298C6A857EfCfC1A762aF84438dEE",
        "coingeckoId": "hermez-network-token"
      }
    },
    {
      "chainId": 101,
      "address": "DL7873Hud4eMdGScQFD7vrbC6fzWAMQ2LMuoZSn4zUry",
      "symbol": "wRLY",
      "name": "Rally (Wormhole)",
      "decimals": 9,
      "logoURI": "https://cdn.jsdelivr.net/gh/trustwallet/assets@master/blockchains/ethereum/assets/0xf1f955016EcbCd7321c7266BccFB96c68ea5E49b/logo.png",
      "tags": [
        "wrapped",
        "wormhole"
      ],
      "extensions": {
        "address": "0xf1f955016EcbCd7321c7266BccFB96c68ea5E49b",
        "bridgeContract": "https://etherscan.io/address/0xf92cD566Ea4864356C5491c177A430C222d7e678",
        "assetContract": "https://etherscan.io/address/0xf1f955016EcbCd7321c7266BccFB96c68ea5E49b",
        "coingeckoId": "rally-2"
      }
    },
    {
      "chainId": 101,
      "address": "3N89w9KPUVYUK5MMGNY8yMXhrr89QQ1RQPJxVnQHgMdd",
      "symbol": "wYf-DAI",
      "name": "YfDAI.finance (Wormhole)",
      "decimals": 9,
      "logoURI": "https://cdn.jsdelivr.net/gh/trustwallet/assets@master/blockchains/ethereum/assets/0xf4CD3d3Fda8d7Fd6C5a500203e38640A70Bf9577/logo.png",
      "tags": [
        "wrapped",
        "wormhole"
      ],
      "extensions": {
        "address": "0xf4CD3d3Fda8d7Fd6C5a500203e38640A70Bf9577",
        "bridgeContract": "https://etherscan.io/address/0xf92cD566Ea4864356C5491c177A430C222d7e678",
        "assetContract": "https://etherscan.io/address/0xf4CD3d3Fda8d7Fd6C5a500203e38640A70Bf9577",
        "coingeckoId": "yfdai-finance"
      }
    },
    {
      "chainId": 101,
      "address": "8ArKbnnDiq8eRR8hZ1eULMjd2iMAD8AqwyVJRAX7mHQo",
      "symbol": "wFCL",
      "name": "Fractal Protocol Token (Wormhole)",
      "decimals": 9,
      "logoURI": "https://cdn.jsdelivr.net/gh/trustwallet/assets@master/blockchains/ethereum/assets/0xF4d861575ecC9493420A3f5a14F85B13f0b50EB3/logo.png",
      "tags": [
        "wrapped",
        "wormhole"
      ],
      "extensions": {
        "address": "0xF4d861575ecC9493420A3f5a14F85B13f0b50EB3",
        "bridgeContract": "https://etherscan.io/address/0xf92cD566Ea4864356C5491c177A430C222d7e678",
        "assetContract": "https://etherscan.io/address/0xF4d861575ecC9493420A3f5a14F85B13f0b50EB3",
        "coingeckoId": "fractal"
      }
    },
    {
      "chainId": 101,
      "address": "ZWGxcTgJCNGQqZn6vFdknwj4AFFsYRZ4SDJuhRn3J1T",
      "symbol": "wAXS",
      "name": "Axie Infinity (Wormhole)",
      "decimals": 9,
      "logoURI": "https://cdn.jsdelivr.net/gh/trustwallet/assets@master/blockchains/ethereum/assets/0xF5D669627376EBd411E34b98F19C868c8ABA5ADA/logo.png",
      "tags": [
        "wrapped",
        "wormhole"
      ],
      "extensions": {
        "address": "0xF5D669627376EBd411E34b98F19C868c8ABA5ADA",
        "bridgeContract": "https://etherscan.io/address/0xf92cD566Ea4864356C5491c177A430C222d7e678",
        "assetContract": "https://etherscan.io/address/0xF5D669627376EBd411E34b98F19C868c8ABA5ADA",
        "coingeckoId": "axie-infinity"
      }
    },
    {
      "chainId": 101,
      "address": "PEjUEMHFRtfajio8YHKZdUruW1vTzGmz6F7NngjYuou",
      "symbol": "wENJ",
      "name": "Enjin Coin (Wormhole)",
      "decimals": 9,
      "logoURI": "https://cdn.jsdelivr.net/gh/trustwallet/assets@master/blockchains/ethereum/assets/0xF629cBd94d3791C9250152BD8dfBDF380E2a3B9c/logo.png",
      "tags": [
        "wrapped",
        "wormhole"
      ],
      "extensions": {
        "address": "0xF629cBd94d3791C9250152BD8dfBDF380E2a3B9c",
        "bridgeContract": "https://etherscan.io/address/0xf92cD566Ea4864356C5491c177A430C222d7e678",
        "assetContract": "https://etherscan.io/address/0xF629cBd94d3791C9250152BD8dfBDF380E2a3B9c",
        "coingeckoId": "enjincoin"
      }
    },
    {
      "chainId": 101,
      "address": "2cW5deMKeR97C7csq1aMMWUa5RNWkpQFz8tumxk4ZV8w",
      "symbol": "wYLD",
      "name": "Yield (Wormhole)",
      "decimals": 9,
      "logoURI": "https://cdn.jsdelivr.net/gh/trustwallet/assets@master/blockchains/ethereum/assets/0xF94b5C5651c888d928439aB6514B93944eEE6F48/logo.png",
      "tags": [
        "wrapped",
        "wormhole"
      ],
      "extensions": {
        "address": "0xF94b5C5651c888d928439aB6514B93944eEE6F48",
        "bridgeContract": "https://etherscan.io/address/0xf92cD566Ea4864356C5491c177A430C222d7e678",
        "assetContract": "https://etherscan.io/address/0xF94b5C5651c888d928439aB6514B93944eEE6F48",
        "coingeckoId": "yield-app"
      }
    },
    {
      "chainId": 101,
      "address": "FR5qPX4gbKHPyKMK7Cey6dHZ7wtqmqRogYPJo6bpd5Uw",
      "symbol": "wDDIM",
      "name": "DuckDaoDime (Wormhole)",
      "decimals": 9,
      "logoURI": "https://cdn.jsdelivr.net/gh/trustwallet/assets@master/blockchains/ethereum/assets/0xFbEEa1C75E4c4465CB2FCCc9c6d6afe984558E20/logo.png",
      "tags": [
        "wrapped",
        "wormhole"
      ],
      "extensions": {
        "address": "0xFbEEa1C75E4c4465CB2FCCc9c6d6afe984558E20",
        "bridgeContract": "https://etherscan.io/address/0xf92cD566Ea4864356C5491c177A430C222d7e678",
        "assetContract": "https://etherscan.io/address/0xFbEEa1C75E4c4465CB2FCCc9c6d6afe984558E20",
        "coingeckoId": "duckdaodime"
      }
    },
    {
      "chainId": 101,
      "address": "8HCWFQA2GsA6Nm2L5jidM3mus7NeeQ8wp1ri3XFF9WWH",
      "symbol": "wRARI",
      "name": "Rarible (Wormhole)",
      "decimals": 9,
      "logoURI": "https://cdn.jsdelivr.net/gh/trustwallet/assets@master/blockchains/ethereum/assets/0xFca59Cd816aB1eaD66534D82bc21E7515cE441CF/logo.png",
      "tags": [
        "wrapped",
        "wormhole"
      ],
      "extensions": {
        "address": "0xFca59Cd816aB1eaD66534D82bc21E7515cE441CF",
        "bridgeContract": "https://etherscan.io/address/0xf92cD566Ea4864356C5491c177A430C222d7e678",
        "assetContract": "https://etherscan.io/address/0xFca59Cd816aB1eaD66534D82bc21E7515cE441CF",
        "coingeckoId": "rarible"
      }
    },
    {
      "chainId": 101,
      "address": "Egrv6hURf5o68xJ1AGYeRv8RNj2nXJVuSoA5wwiSALcN",
      "symbol": "wAMP",
      "name": "Amp (Wormhole)",
      "decimals": 9,
      "logoURI": "https://cdn.jsdelivr.net/gh/trustwallet/assets@master/blockchains/ethereum/assets/0xfF20817765cB7f73d4bde2e66e067E58D11095C2/logo.png",
      "tags": [
        "wrapped",
        "wormhole"
      ],
      "extensions": {
        "address": "0xfF20817765cB7f73d4bde2e66e067E58D11095C2",
        "bridgeContract": "https://etherscan.io/address/0xf92cD566Ea4864356C5491c177A430C222d7e678",
        "assetContract": "https://etherscan.io/address/0xfF20817765cB7f73d4bde2e66e067E58D11095C2",
        "coingeckoId": "amp-token"
      }
    },
    {
      "chainId": 101,
      "address": "GXMaB6jm5cdoQgb65YpkEu61eDYtod3PuVwYYXdZZJ9r",
      "symbol": "wFSW",
      "name": "FalconSwap Token (Wormhole)",
      "decimals": 9,
      "logoURI": "https://cdn.jsdelivr.net/gh/trustwallet/assets@master/blockchains/ethereum/assets/0xfffffffFf15AbF397dA76f1dcc1A1604F45126DB/logo.png",
      "tags": [
        "wrapped",
        "wormhole"
      ],
      "extensions": {
        "address": "0xfffffffFf15AbF397dA76f1dcc1A1604F45126DB",
        "bridgeContract": "https://etherscan.io/address/0xf92cD566Ea4864356C5491c177A430C222d7e678",
        "assetContract": "https://etherscan.io/address/0xfffffffFf15AbF397dA76f1dcc1A1604F45126DB",
        "coingeckoId": "fsw-token"
      }
    },
    {
      "chainId": 101,
      "address": "AJ1W9A9N9dEMdVyoDiam2rV44gnBm2csrPDP7xqcapgX",
      "symbol": "wBUSD",
      "name": "Binance USD (Wormhole)",
      "decimals": 9,
      "logoURI": " https://cdn.jsdelivr.net/gh/trustwallet/assets@master/blockchains/ethereum/assets/0x4Fabb145d64652a948d72533023f6E7A623C7C53/logo.png",
      "tags": [
        "wrapped",
        "wormhole"
      ],
      "extensions": {
        "address": "0x4Fabb145d64652a948d72533023f6E7A623C7C53",
        "bridgeContract": "https://etherscan.io/address/0xf92cD566Ea4864356C5491c177A430C222d7e678",
        "assetContract": "https://etherscan.io/address/0x4Fabb145d64652a948d72533023f6E7A623C7C53",
        "coingeckoId": "binance-usd"
      }
    },
    {
      "chainId": 101,
      "address": "2VmKuXMwdzouMndWcK7BK2951tBEtYVmGsdU4dXbjyaY",
      "symbol": "waDAI",
      "name": "Aave Interest bearing DAI (Wormhole)",
      "decimals": 9,
      "logoURI": "https://cloudflare-ipfs.com/ipfs/QmaznB5PRhMC696u8yZuzN6Uwrnp7Zmfa5CydVUMvLJc9i/aDAI.svg",
      "tags": [
        "wrapped",
        "wormhole"
      ],
      "extensions": {
        "address": "0xfC1E690f61EFd961294b3e1Ce3313fBD8aa4f85d",
        "bridgeContract": "https://etherscan.io/address/0xf92cD566Ea4864356C5491c177A430C222d7e678",
        "assetContract": "https://etherscan.io/address/0xfC1E690f61EFd961294b3e1Ce3313fBD8aa4f85d",
        "coingeckoId": "aave-dai-v1"
      }
    },
    {
      "chainId": 101,
      "address": "AXvWVviBmySSdghmuomYHqYB3AZn7NmAWrHYHKKPJxoL",
      "symbol": "waTUSD",
      "name": "Aave Interest bearing TUSD (Wormhole)",
      "decimals": 9,
      "logoURI": "https://cloudflare-ipfs.com/ipfs/QmaznB5PRhMC696u8yZuzN6Uwrnp7Zmfa5CydVUMvLJc9i/aTUSD.svg",
      "tags": [
        "wrapped",
        "wormhole"
      ],
      "extensions": {
        "address": "0x4DA9b813057D04BAef4e5800E36083717b4a0341",
        "bridgeContract": "https://etherscan.io/address/0xf92cD566Ea4864356C5491c177A430C222d7e678",
        "assetContract": "https://etherscan.io/address/0x4DA9b813057D04BAef4e5800E36083717b4a0341",
        "coingeckoId": "aave-tusd-v1"
      }
    },
    {
      "chainId": 101,
      "address": "AkaisFPmasQYZUJsZLD9wPEo2KA7aCRqyRawX18ZRzGr",
      "symbol": "waUSDC",
      "name": "Aave Interest bearing USDC (Wormhole)",
      "decimals": 6,
      "logoURI": "https://cloudflare-ipfs.com/ipfs/QmaznB5PRhMC696u8yZuzN6Uwrnp7Zmfa5CydVUMvLJc9i/aUSDC.svg",
      "tags": [
        "wrapped",
        "wormhole"
      ],
      "extensions": {
        "address": "0x9bA00D6856a4eDF4665BcA2C2309936572473B7E",
        "bridgeContract": "https://etherscan.io/address/0xf92cD566Ea4864356C5491c177A430C222d7e678",
        "assetContract": "https://etherscan.io/address/0x9bA00D6856a4eDF4665BcA2C2309936572473B7E",
        "coingeckoId": "aave-usdc-v1"
      }
    },
    {
      "chainId": 101,
      "address": "FZfQtWMoTQ51Z4jxvHfmFcqj4862u9GzmugBnZUuWqR5",
      "symbol": "waUSDT",
      "name": "Aave Interest bearing USDT (Wormhole)",
      "decimals": 6,
      "logoURI": "https://cloudflare-ipfs.com/ipfs/QmaznB5PRhMC696u8yZuzN6Uwrnp7Zmfa5CydVUMvLJc9i/aUSDT.svg",
      "tags": [
        "wrapped",
        "wormhole"
      ],
      "extensions": {
        "address": "0x71fc860F7D3A592A4a98740e39dB31d25db65ae8",
        "bridgeContract": "https://etherscan.io/address/0xf92cD566Ea4864356C5491c177A430C222d7e678",
        "assetContract": "https://etherscan.io/address/0x71fc860F7D3A592A4a98740e39dB31d25db65ae8",
        "coingeckoId": "aave-usdt-v1"
      }
    },
    {
      "chainId": 101,
      "address": "BMrbF8DZ9U5KGdJ4F2MJbH5d6KPi5FQVp7EqmLrhDe1f",
      "symbol": "waSUSD",
      "name": "Aave Interest bearing SUSD (Wormhole)",
      "decimals": 9,
      "logoURI": "https://cloudflare-ipfs.com/ipfs/QmaznB5PRhMC696u8yZuzN6Uwrnp7Zmfa5CydVUMvLJc9i/aSUSD.svg",
      "tags": [
        "wrapped",
        "wormhole"
      ],
      "extensions": {
        "address": "0x625aE63000f46200499120B906716420bd059240",
        "bridgeContract": "https://etherscan.io/address/0xf92cD566Ea4864356C5491c177A430C222d7e678",
        "assetContract": "https://etherscan.io/address/0x625aE63000f46200499120B906716420bd059240",
        "coingeckoId": "aave-susd-v1"
      }
    },
    {
      "chainId": 101,
      "address": "Fzx4N1xJPDZENAhrAaH79k2izT9CFbfnDEcpcWjiusdY",
      "symbol": "waLEND",
      "name": "Aave Interest bearing LEND (Wormhole)",
      "decimals": 9,
      "logoURI": "https://cloudflare-ipfs.com/ipfs/QmaznB5PRhMC696u8yZuzN6Uwrnp7Zmfa5CydVUMvLJc9i/aLEND.svg",
      "tags": [
        "wrapped",
        "wormhole"
      ],
      "extensions": {
        "address": "0x7D2D3688Df45Ce7C552E19c27e007673da9204B8",
        "bridgeContract": "https://etherscan.io/address/0xf92cD566Ea4864356C5491c177A430C222d7e678",
        "assetContract": "https://etherscan.io/address/0x7D2D3688Df45Ce7C552E19c27e007673da9204B8"
      }
    },
    {
      "chainId": 101,
      "address": "GCdDiVgZnkWCAnGktUsjhoho2CHab9JfrRy3Q5W51zvC",
      "symbol": "waBAT",
      "name": "Aave Interest bearing BAT (Wormhole)",
      "decimals": 9,
      "logoURI": "https://cloudflare-ipfs.com/ipfs/QmaznB5PRhMC696u8yZuzN6Uwrnp7Zmfa5CydVUMvLJc9i/aBAT.svg",
      "tags": [
        "wrapped",
        "wormhole"
      ],
      "extensions": {
        "address": "0xE1BA0FB44CCb0D11b80F92f4f8Ed94CA3fF51D00",
        "bridgeContract": "https://etherscan.io/address/0xf92cD566Ea4864356C5491c177A430C222d7e678",
        "assetContract": "https://etherscan.io/address/0xE1BA0FB44CCb0D11b80F92f4f8Ed94CA3fF51D00",
        "coingeckoId": "aave-bat-v1"
      }
    },
    {
      "chainId": 101,
      "address": "FBrfFh7fb7xKfyBMJA32KufMjEkgSgY4AuzLXFKdJFRj",
      "symbol": "waETH",
      "name": "Aave Interest bearing ETH (Wormhole)",
      "decimals": 9,
      "logoURI": "https://cloudflare-ipfs.com/ipfs/QmaznB5PRhMC696u8yZuzN6Uwrnp7Zmfa5CydVUMvLJc9i/aETH.svg",
      "tags": [
        "wrapped",
        "wormhole"
      ],
      "extensions": {
        "address": "0x3a3A65aAb0dd2A17E3F1947bA16138cd37d08c04",
        "bridgeContract": "https://etherscan.io/address/0xf92cD566Ea4864356C5491c177A430C222d7e678",
        "assetContract": "https://etherscan.io/address/0x3a3A65aAb0dd2A17E3F1947bA16138cd37d08c04",
        "coingeckoId": "aave-eth-v1"
      }
    },
    {
      "chainId": 101,
      "address": "Adp88WrQDgExPTu26DdBnbN2ffWMkXLxwqzjTdfRQiJi",
      "symbol": "waLINK",
      "name": "Aave Interest bearing LINK (Wormhole)",
      "decimals": 9,
      "logoURI": "https://cloudflare-ipfs.com/ipfs/QmaznB5PRhMC696u8yZuzN6Uwrnp7Zmfa5CydVUMvLJc9i/aLINK.svg",
      "tags": [
        "wrapped",
        "wormhole"
      ],
      "extensions": {
        "address": "0xA64BD6C70Cb9051F6A9ba1F163Fdc07E0DfB5F84",
        "bridgeContract": "https://etherscan.io/address/0xf92cD566Ea4864356C5491c177A430C222d7e678",
        "assetContract": "https://etherscan.io/address/0xA64BD6C70Cb9051F6A9ba1F163Fdc07E0DfB5F84",
        "coingeckoId": "aave-link-v1"
      }
    },
    {
      "chainId": 101,
      "address": "3p67dqghWn6reQcVCqNBkufrpU1gtA1ZRAYja6GMXySG",
      "symbol": "waKNC",
      "name": "Aave Interest bearing KNC (Wormhole)",
      "decimals": 9,
      "logoURI": "https://cloudflare-ipfs.com/ipfs/QmaznB5PRhMC696u8yZuzN6Uwrnp7Zmfa5CydVUMvLJc9i/aKNC.svg",
      "tags": [
        "wrapped",
        "wormhole"
      ],
      "extensions": {
        "address": "0x9D91BE44C06d373a8a226E1f3b146956083803eB",
        "bridgeContract": "https://etherscan.io/address/0xf92cD566Ea4864356C5491c177A430C222d7e678",
        "assetContract": "https://etherscan.io/address/0x9D91BE44C06d373a8a226E1f3b146956083803eB",
        "coingeckoId": "aave-knc-v1"
      }
    },
    {
      "chainId": 101,
      "address": "A4qYX1xuewaBL9SeZnwA3We6MhG8TYcTceHAJpk7Etdt",
      "symbol": "waREP",
      "name": "Aave Interest bearing REP (Wormhole)",
      "decimals": 9,
      "logoURI": "https://cloudflare-ipfs.com/ipfs/QmaznB5PRhMC696u8yZuzN6Uwrnp7Zmfa5CydVUMvLJc9i/aREP.svg",
      "tags": [
        "wrapped",
        "wormhole"
      ],
      "extensions": {
        "address": "0x71010A9D003445aC60C4e6A7017c1E89A477B438",
        "bridgeContract": "https://etherscan.io/address/0xf92cD566Ea4864356C5491c177A430C222d7e678",
        "assetContract": "https://etherscan.io/address/0x71010A9D003445aC60C4e6A7017c1E89A477B438"
      }
    },
    {
      "chainId": 101,
      "address": "3iTtcKUVa5ouzwNZFc3SasuAKkY2ZuMxLERRcWfxQVN3",
      "symbol": "waMKR",
      "name": "Aave Interest bearing MKR (Wormhole)",
      "decimals": 9,
      "logoURI": "https://cloudflare-ipfs.com/ipfs/QmaznB5PRhMC696u8yZuzN6Uwrnp7Zmfa5CydVUMvLJc9i/aMKR.svg",
      "tags": [
        "wrapped",
        "wormhole"
      ],
      "extensions": {
        "address": "0x7deB5e830be29F91E298ba5FF1356BB7f8146998",
        "bridgeContract": "https://etherscan.io/address/0xf92cD566Ea4864356C5491c177A430C222d7e678",
        "assetContract": "https://etherscan.io/address/0x7deB5e830be29F91E298ba5FF1356BB7f8146998",
        "coingeckoId": "aave-mkr-v1"
      }
    },
    {
      "chainId": 101,
      "address": "EMS6TrCU8uBMumZukRSShGS1yzHGqYd3S8hW2sYULX3T",
      "symbol": "waMANA",
      "name": "Aave Interest bearing MANA (Wormhole)",
      "decimals": 9,
      "logoURI": "https://cloudflare-ipfs.com/ipfs/QmaznB5PRhMC696u8yZuzN6Uwrnp7Zmfa5CydVUMvLJc9i/aMANA.svg",
      "tags": [
        "wrapped",
        "wormhole"
      ],
      "extensions": {
        "address": "0x6FCE4A401B6B80ACe52baAefE4421Bd188e76F6f",
        "bridgeContract": "https://etherscan.io/address/0xf92cD566Ea4864356C5491c177A430C222d7e678",
        "assetContract": "https://etherscan.io/address/0x6FCE4A401B6B80ACe52baAefE4421Bd188e76F6f",
        "coingeckoId": "aave-mana-v1"
      }
    },
    {
      "chainId": 101,
      "address": "qhqzfH7AjeukUgqyPXncWHFXTBebFNu5QQUrzhJaLB4",
      "symbol": "waZRX",
      "name": "Aave Interest bearing ZRX (Wormhole)",
      "decimals": 9,
      "logoURI": "https://cloudflare-ipfs.com/ipfs/QmaznB5PRhMC696u8yZuzN6Uwrnp7Zmfa5CydVUMvLJc9i/aZRX.svg",
      "tags": [
        "wrapped",
        "wormhole"
      ],
      "extensions": {
        "address": "0x6Fb0855c404E09c47C3fBCA25f08d4E41f9F062f",
        "bridgeContract": "https://etherscan.io/address/0xf92cD566Ea4864356C5491c177A430C222d7e678",
        "assetContract": "https://etherscan.io/address/0x6Fb0855c404E09c47C3fBCA25f08d4E41f9F062f",
        "coingeckoId": "aave-zrx-v1"
      }
    },
    {
      "chainId": 101,
      "address": "FeU2J26AfMqh2mh7Cf4Lw1HRueAvAkZYxGr8njFNMeQ2",
      "symbol": "waSNX",
      "name": "Aave Interest bearing SNX (Wormhole)",
      "decimals": 9,
      "logoURI": "https://cloudflare-ipfs.com/ipfs/QmXj52EGotmpyep84PBycmQnAgCF2sbqxdXFWP3GPZFbEz",
      "tags": [
        "wrapped",
        "wormhole"
      ],
      "extensions": {
        "address": "0x328C4c80BC7aCa0834Db37e6600A6c49E12Da4DE",
        "bridgeContract": "https://etherscan.io/address/0xf92cD566Ea4864356C5491c177A430C222d7e678",
        "assetContract": "https://etherscan.io/address/0x328C4c80BC7aCa0834Db37e6600A6c49E12Da4DE",
        "coingeckoId": "aave-snx-v1"
      }
    },
    {
      "chainId": 101,
      "address": "GveRVvWTUH1s26YxyjUnXh1J5mMdu5crC2K2uQy26KXi",
      "symbol": "waWBTC",
      "name": "Aave Interest bearing WBTC (Wormhole)",
      "decimals": 8,
      "logoURI": "https://cloudflare-ipfs.com/ipfs/QmaznB5PRhMC696u8yZuzN6Uwrnp7Zmfa5CydVUMvLJc9i/aWBTC.svg",
      "tags": [
        "wrapped",
        "wormhole"
      ],
      "extensions": {
        "address": "0xFC4B8ED459e00e5400be803A9BB3954234FD50e3",
        "bridgeContract": "https://etherscan.io/address/0xf92cD566Ea4864356C5491c177A430C222d7e678",
        "assetContract": "https://etherscan.io/address/0xFC4B8ED459e00e5400be803A9BB3954234FD50e3",
        "coingeckoId": "aave-wbtc-v1"
      }
    },
    {
      "chainId": 101,
      "address": "F2WgoHLwV4pfxN4WrUs2q6KkmFCsNorGYQ82oaPNUFLP",
      "symbol": "waBUSD",
      "name": "Aave Interest bearing Binance USD (Wormhole)",
      "decimals": 9,
      "logoURI": "https://cloudflare-ipfs.com/ipfs/QmaznB5PRhMC696u8yZuzN6Uwrnp7Zmfa5CydVUMvLJc9i/aBUSD.svg",
      "tags": [
        "wrapped",
        "wormhole"
      ],
      "extensions": {
        "address": "0x6Ee0f7BB50a54AB5253dA0667B0Dc2ee526C30a8",
        "bridgeContract": "https://etherscan.io/address/0xf92cD566Ea4864356C5491c177A430C222d7e678",
        "assetContract": "https://etherscan.io/address/0x6Ee0f7BB50a54AB5253dA0667B0Dc2ee526C30a8",
        "coingeckoId": "aave-busd-v1"
      }
    },
    {
      "chainId": 101,
      "address": "3rNUQJgvfZ5eFsZvCkvdYcbd9ZzS6YmtwQsoUTFKmVd4",
      "symbol": "waENJ",
      "name": "Aave Interest bearing ENJ (Wormhole)",
      "decimals": 9,
      "logoURI": "https://cloudflare-ipfs.com/ipfs/QmaznB5PRhMC696u8yZuzN6Uwrnp7Zmfa5CydVUMvLJc9i/aENJ.svg",
      "tags": [
        "wrapped",
        "wormhole"
      ],
      "extensions": {
        "address": "0x712DB54daA836B53Ef1EcBb9c6ba3b9Efb073F40",
        "bridgeContract": "https://etherscan.io/address/0xf92cD566Ea4864356C5491c177A430C222d7e678",
        "assetContract": "https://etherscan.io/address/0x712DB54daA836B53Ef1EcBb9c6ba3b9Efb073F40",
        "coingeckoId": "aave-enj-v1"
      }
    },
    {
      "chainId": 101,
      "address": "BHh8nyDwdUG4uyyQYNqGXGLHPyb83R6Y2fqJrNVKtTsT",
      "symbol": "waREN",
      "name": "Aave Interest bearing REN (Wormhole)",
      "decimals": 9,
      "logoURI": "https://cloudflare-ipfs.com/ipfs/QmUgE3UECZxZcCAiqd3V9otfFWLi5fxR8uHd94RxkT3iYb",
      "tags": [
        "wrapped",
        "wormhole"
      ],
      "extensions": {
        "address": "0x69948cC03f478B95283F7dbf1CE764d0fc7EC54C",
        "bridgeContract": "https://etherscan.io/address/0xf92cD566Ea4864356C5491c177A430C222d7e678",
        "assetContract": "https://etherscan.io/address/0x69948cC03f478B95283F7dbf1CE764d0fc7EC54C",
        "coingeckoId": "aave-ren-v1"
      }
    },
    {
      "chainId": 101,
      "address": "EE58FVYG1UoY6Givy3K3GSRde9sHMj6X1BnocHBtd3sz",
      "symbol": "waYFI",
      "name": "Aave Interest bearing YFI (Wormhole)",
      "decimals": 9,
      "logoURI": "https://cloudflare-ipfs.com/ipfs/QmauhqAKU8YLhDhT4M5ZcPMuqEfqkBrBaC31uWC9UXd1ik",
      "tags": [
        "wrapped",
        "wormhole"
      ],
      "extensions": {
        "address": "0x12e51E77DAAA58aA0E9247db7510Ea4B46F9bEAd",
        "bridgeContract": "https://etherscan.io/address/0xf92cD566Ea4864356C5491c177A430C222d7e678",
        "assetContract": "https://etherscan.io/address/0x12e51E77DAAA58aA0E9247db7510Ea4B46F9bEAd",
        "coingeckoId": "ayfi"
      }
    },
    {
      "chainId": 101,
      "address": "8aYsiHR6oVTAcFUzdXDhaPkgRbn4QYRCkdk3ATmAmY4p",
      "symbol": "waAAVE",
      "name": "Aave Interest bearing Aave Token (Wormhole)",
      "decimals": 9,
      "logoURI": "https://cloudflare-ipfs.com/ipfs/QmaznB5PRhMC696u8yZuzN6Uwrnp7Zmfa5CydVUMvLJc9i/aAAVE.svg",
      "tags": [
        "wrapped",
        "wormhole"
      ],
      "extensions": {
        "address": "0xba3D9687Cf50fE253cd2e1cFeEdE1d6787344Ed5",
        "bridgeContract": "https://etherscan.io/address/0xf92cD566Ea4864356C5491c177A430C222d7e678",
        "assetContract": "https://etherscan.io/address/0xba3D9687Cf50fE253cd2e1cFeEdE1d6787344Ed5"
      }
    },
    {
      "chainId": 101,
      "address": "8kwCLkWbv4qTJPcbSV65tWdQmjURjBGRSv6VtC1JTiL8",
      "symbol": "waUNI",
      "name": "Aave Interest bearing Uniswap (Wormhole)",
      "decimals": 9,
      "logoURI": "https://cloudflare-ipfs.com/ipfs/QmYdpeez387RdMw6zEEa5rMXuayi748Uc15eFuoa3QhGEJ",
      "tags": [
        "wrapped",
        "wormhole"
      ],
      "extensions": {
        "address": "0xB124541127A0A657f056D9Dd06188c4F1b0e5aab",
        "bridgeContract": "https://etherscan.io/address/0xf92cD566Ea4864356C5491c177A430C222d7e678",
        "assetContract": "https://etherscan.io/address/0xB124541127A0A657f056D9Dd06188c4F1b0e5aab"
      }
    },
    {
      "chainId": 101,
      "address": "9NDu1wdjZ7GiY7foAXhia9h1wQU45oTUzyMZKJ31V7JA",
      "symbol": "wstkAAVE",
      "name": "Staked Aave (Wormhole)",
      "decimals": 9,
      "logoURI": "https://cloudflare-ipfs.com/ipfs/Qmc2N4CsWDH3ZnnggcvbF8dN1JYsKTUyh3rdj5NBZH9KKL",
      "tags": [
        "wrapped",
        "wormhole"
      ],
      "extensions": {
        "address": "0x4da27a545c0c5B758a6BA100e3a049001de870f5",
        "bridgeContract": "https://etherscan.io/address/0xf92cD566Ea4864356C5491c177A430C222d7e678",
        "assetContract": "https://etherscan.io/address/0x4da27a545c0c5B758a6BA100e3a049001de870f5"
      }
    },
    {
      "chainId": 101,
      "address": "GNQ1Goajm3Za8uC1Eptt2yfsrbnkZh2eMJoqxg54sj3o",
      "symbol": "wUniDAIETH",
      "name": "Uniswap DAI LP (Wormhole)",
      "decimals": 9,
      "logoURI": "https://cloudflare-ipfs.com/ipfs/QmYNz8J1h5yefkaAw6tZwUYoJyBTWmBXgAY28ZWZ5rPsLR",
      "tags": [
        "wrapped",
        "wormhole"
      ],
      "extensions": {
        "address": "0x2a1530C4C41db0B0b2bB646CB5Eb1A67b7158667",
        "bridgeContract": "https://etherscan.io/address/0xf92cD566Ea4864356C5491c177A430C222d7e678",
        "assetContract": "https://etherscan.io/address/0x2a1530C4C41db0B0b2bB646CB5Eb1A67b7158667"
      }
    },
    {
      "chainId": 101,
      "address": "7NFin546WNvWkhtfftfY77z8C1TrxLbUcKmw5TpHGGtC",
      "symbol": "wUniUSDCETH",
      "name": "Uniswap USDC LP (Wormhole)",
      "decimals": 9,
      "logoURI": "https://cloudflare-ipfs.com/ipfs/Qme9QQcNzKvk3FEwEZvvKJWSvDUd41z5geWHNpuJb6di9y",
      "tags": [
        "wrapped",
        "wormhole"
      ],
      "extensions": {
        "address": "0x97deC872013f6B5fB443861090ad931542878126",
        "bridgeContract": "https://etherscan.io/address/0xf92cD566Ea4864356C5491c177A430C222d7e678",
        "assetContract": "https://etherscan.io/address/0x97deC872013f6B5fB443861090ad931542878126"
      }
    },
    {
      "chainId": 101,
      "address": "7gersKTtU65ERNBNTZKjYgKf7HypR7PDMprcuhQJChaq",
      "symbol": "wUnisETHETH",
      "name": "Uniswap sETH LP (Wormhole)",
      "decimals": 9,
      "logoURI": "https://cloudflare-ipfs.com/ipfs/QmZcwn4eZJpjihH8TApRczQQJdAzpR6Er7g1bvo6PGhxWi",
      "tags": [
        "wrapped",
        "wormhole"
      ],
      "extensions": {
        "address": "0xe9Cf7887b93150D4F2Da7dFc6D502B216438F244",
        "bridgeContract": "https://etherscan.io/address/0xf92cD566Ea4864356C5491c177A430C222d7e678",
        "assetContract": "https://etherscan.io/address/0xe9Cf7887b93150D4F2Da7dFc6D502B216438F244"
      }
    },
    {
      "chainId": 101,
      "address": "4aqNtSCr77eiEZJ9u9BhPErjEMju6FFdLeBKkE1pdxuK",
      "symbol": "wUniLENDETH",
      "name": "Uniswap LEND LP (Wormhole)",
      "decimals": 9,
      "logoURI": "https://cloudflare-ipfs.com/ipfs/Qmcbin86EXd14LhbqLknH9kM3N7oueBYt9qQmZdmMWqrgu",
      "tags": [
        "wrapped",
        "wormhole"
      ],
      "extensions": {
        "address": "0xcaA7e4656f6A2B59f5f99c745F91AB26D1210DCe",
        "bridgeContract": "https://etherscan.io/address/0xf92cD566Ea4864356C5491c177A430C222d7e678",
        "assetContract": "https://etherscan.io/address/0xcaA7e4656f6A2B59f5f99c745F91AB26D1210DCe"
      }
    },
    {
      "chainId": 101,
      "address": "FDdoYCHwFghBSbnN6suvFR3VFw6kAzfhfGpkAQAGPLC3",
      "symbol": "wUniMKRETH",
      "name": "Uniswap MKR LP (Wormhole)",
      "decimals": 9,
      "logoURI": "https://cloudflare-ipfs.com/ipfs/QmSS94EJyBeHeUmoDmGjQjeuUHQxTcMaD8Zvw8W8XdGDBv",
      "tags": [
        "wrapped",
        "wormhole"
      ],
      "extensions": {
        "address": "0x2C4Bd064b998838076fa341A83d007FC2FA50957",
        "bridgeContract": "https://etherscan.io/address/0xf92cD566Ea4864356C5491c177A430C222d7e678",
        "assetContract": "https://etherscan.io/address/0x2C4Bd064b998838076fa341A83d007FC2FA50957"
      }
    },
    {
      "chainId": 101,
      "address": "FSSTfbb1vh1TRe8Ja64hC65QTc7pPUhwHh5uTAWj5haH",
      "symbol": "wUniLINKETH",
      "name": "Uniswap LINK LP (Wormhole)",
      "decimals": 9,
      "logoURI": "https://cloudflare-ipfs.com/ipfs/QmQWb2cb9QZbTeMTtoWzUpJGNXcZiGXTygbRLKHNNwhk4Y",
      "tags": [
        "wrapped",
        "wormhole"
      ],
      "extensions": {
        "address": "0xF173214C720f58E03e194085B1DB28B50aCDeeaD",
        "bridgeContract": "https://etherscan.io/address/0xf92cD566Ea4864356C5491c177A430C222d7e678",
        "assetContract": "https://etherscan.io/address/0xF173214C720f58E03e194085B1DB28B50aCDeeaD"
      }
    },
    {
      "chainId": 101,
      "address": "Aci9xBGywrgBxQoFnL6LCoCYuX5k6AqaYhimgSZ1Fhrk",
      "symbol": "waUniETH",
      "name": "Aave Interest bearing UniETH (Wormhole)",
      "decimals": 9,
      "logoURI": " https://cdn.jsdelivr.net/gh/trustwallet/assets@master/blockchains/ethereum/assets/0x6179078872605396Ee62960917128F9477a5DdbB/logo.png",
      "tags": [
        "wrapped",
        "wormhole"
      ],
      "extensions": {
        "address": "0x6179078872605396Ee62960917128F9477a5DdbB",
        "bridgeContract": "https://etherscan.io/address/0xf92cD566Ea4864356C5491c177A430C222d7e678",
        "assetContract": "https://etherscan.io/address/0x6179078872605396Ee62960917128F9477a5DdbB"
      }
    },
    {
      "chainId": 101,
      "address": "GqHK99sW4ym6zy6Kdoh8f7sb2c3qhtB3WRqeyPbAYfmy",
      "symbol": "waUniDAI",
      "name": "Aave Interest bearing UniDAI (Wormhole)",
      "decimals": 9,
      "logoURI": " https://cdn.jsdelivr.net/gh/trustwallet/assets@master/blockchains/ethereum/assets/0x048930eec73c91B44b0844aEACdEBADC2F2b6efb/logo.png",
      "tags": [
        "wrapped",
        "wormhole"
      ],
      "extensions": {
        "address": "0x048930eec73c91B44b0844aEACdEBADC2F2b6efb",
        "bridgeContract": "https://etherscan.io/address/0xf92cD566Ea4864356C5491c177A430C222d7e678",
        "assetContract": "https://etherscan.io/address/0x048930eec73c91B44b0844aEACdEBADC2F2b6efb"
      }
    },
    {
      "chainId": 101,
      "address": "4e4TpGVJMYiz5UBrAXuNmiVJ9yvc7ppJeAn8sXmbnmDi",
      "symbol": "waUniUSDC",
      "name": "Aave Interest bearing UniUSDC (Wormhole)",
      "decimals": 6,
      "logoURI": " https://cdn.jsdelivr.net/gh/trustwallet/assets@master/blockchains/ethereum/assets/0xe02b2Ad63eFF3Ac1D5827cBd7AB9DD3DaC4f4AD0/logo.png",
      "tags": [
        "wrapped",
        "wormhole"
      ],
      "extensions": {
        "address": "0xe02b2Ad63eFF3Ac1D5827cBd7AB9DD3DaC4f4AD0",
        "bridgeContract": "https://etherscan.io/address/0xf92cD566Ea4864356C5491c177A430C222d7e678",
        "assetContract": "https://etherscan.io/address/0xe02b2Ad63eFF3Ac1D5827cBd7AB9DD3DaC4f4AD0"
      }
    },
    {
      "chainId": 101,
      "address": "49LoAnQQdo9171zfcWRUoQLYSScrxXobbuwt14xjvfVm",
      "symbol": "waUniUSDT",
      "name": "Aave Interest bearing UniUSDT (Wormhole)",
      "decimals": 6,
      "logoURI": " https://cdn.jsdelivr.net/gh/trustwallet/assets@master/blockchains/ethereum/assets/0xb977ee318010A5252774171494a1bCB98E7fab65/logo.png",
      "tags": [
        "wrapped",
        "wormhole"
      ],
      "extensions": {
        "address": "0xb977ee318010A5252774171494a1bCB98E7fab65",
        "bridgeContract": "https://etherscan.io/address/0xf92cD566Ea4864356C5491c177A430C222d7e678",
        "assetContract": "https://etherscan.io/address/0xb977ee318010A5252774171494a1bCB98E7fab65"
      }
    },
    {
      "chainId": 101,
      "address": "CvG3gtKYJtKRzEUgMeb42xnd8HDjESgLtyJqQ2kuLncp",
      "symbol": "waUniDAIETH",
      "name": "Aave Interest bearing UniDAIETH (Wormhole)",
      "decimals": 9,
      "logoURI": "https://cloudflare-ipfs.com/ipfs/QmaznB5PRhMC696u8yZuzN6Uwrnp7Zmfa5CydVUMvLJc9i/aUNI%20DAI%20ETH.svg",
      "tags": [
        "wrapped",
        "wormhole"
      ],
      "extensions": {
        "address": "0xBbBb7F2aC04484F7F04A2C2C16f20479791BbB44",
        "bridgeContract": "https://etherscan.io/address/0xf92cD566Ea4864356C5491c177A430C222d7e678",
        "assetContract": "https://etherscan.io/address/0xBbBb7F2aC04484F7F04A2C2C16f20479791BbB44"
      }
    },
    {
      "chainId": 101,
      "address": "GSv5ECZaMfaceZK4WKKzA4tKVDkqtfBASECcmYFWcy4G",
      "symbol": "waUniUSDCETH",
      "name": "Aave Interest bearing UniUSDCETH (Wormhole)",
      "decimals": 9,
      "logoURI": "https://cloudflare-ipfs.com/ipfs/QmaznB5PRhMC696u8yZuzN6Uwrnp7Zmfa5CydVUMvLJc9i/aUNI%20USDC%20ETH.svg",
      "tags": [
        "wrapped",
        "wormhole"
      ],
      "extensions": {
        "address": "0x1D0e53A0e524E3CC92C1f0f33Ae268FfF8D7E7a5",
        "bridgeContract": "https://etherscan.io/address/0xf92cD566Ea4864356C5491c177A430C222d7e678",
        "assetContract": "https://etherscan.io/address/0x1D0e53A0e524E3CC92C1f0f33Ae268FfF8D7E7a5"
      }
    },
    {
      "chainId": 101,
      "address": "7LUdsedi7qpTJGnFpZo6mWqVtKKpccr9XrQGxJ2xUDPT",
      "symbol": "waUniSETHETH",
      "name": "Aave Interest bearing UniSETHETH (Wormhole)",
      "decimals": 9,
      "logoURI": "https://cloudflare-ipfs.com/ipfs/QmaznB5PRhMC696u8yZuzN6Uwrnp7Zmfa5CydVUMvLJc9i/aUNI%20sETH%20ETH.svg",
      "tags": [
        "wrapped",
        "wormhole"
      ],
      "extensions": {
        "address": "0x84BBcaB430717ff832c3904fa6515f97fc63C76F",
        "bridgeContract": "https://etherscan.io/address/0xf92cD566Ea4864356C5491c177A430C222d7e678",
        "assetContract": "https://etherscan.io/address/0x84BBcaB430717ff832c3904fa6515f97fc63C76F"
      }
    },
    {
      "chainId": 101,
      "address": "Hc1zHQxg1k2JVwvuv3kqbCyZDEJYfDdNftBMab4EMUx9",
      "symbol": "waUniLENDETH",
      "name": "Aave Interest bearing UniLENDETH (Wormhole)",
      "decimals": 9,
      "logoURI": "https://cloudflare-ipfs.com/ipfs/QmaznB5PRhMC696u8yZuzN6Uwrnp7Zmfa5CydVUMvLJc9i/aUNI%20LEND%20ETH.svg",
      "tags": [
        "wrapped",
        "wormhole"
      ],
      "extensions": {
        "address": "0xc88ebbf7C523f38Ef3eB8A151273C0F0dA421e63",
        "bridgeContract": "https://etherscan.io/address/0xf92cD566Ea4864356C5491c177A430C222d7e678",
        "assetContract": "https://etherscan.io/address/0xc88ebbf7C523f38Ef3eB8A151273C0F0dA421e63"
      }
    },
    {
      "chainId": 101,
      "address": "9PejEmx6NKDHgf6jpgAWwZsibURKifBakjzDQdtCtAXT",
      "symbol": "waUniMKRETH",
      "name": "Aave Interest bearing UniMKRETH (Wormhole)",
      "decimals": 9,
      "logoURI": "https://cloudflare-ipfs.com/ipfs/QmaznB5PRhMC696u8yZuzN6Uwrnp7Zmfa5CydVUMvLJc9i/aUNI%20MKR%20ETH.svg",
      "tags": [
        "wrapped",
        "wormhole"
      ],
      "extensions": {
        "address": "0x8c69f7A4C9B38F1b48005D216c398Efb2F1Ce3e4",
        "bridgeContract": "https://etherscan.io/address/0xf92cD566Ea4864356C5491c177A430C222d7e678",
        "assetContract": "https://etherscan.io/address/0x8c69f7A4C9B38F1b48005D216c398Efb2F1Ce3e4"
      }
    },
    {
      "chainId": 101,
      "address": "KcHygDp4o7ENsHjevYM4T3u6R7KHa5VyvkJ7kpmJcYo",
      "symbol": "waUniLINKETH",
      "name": "Aave Interest bearing UniLINKETH (Wormhole)",
      "decimals": 9,
      "logoURI": "https://cloudflare-ipfs.com/ipfs/QmaznB5PRhMC696u8yZuzN6Uwrnp7Zmfa5CydVUMvLJc9i/aUNI%20LINK%20ETH.svg",
      "tags": [
        "wrapped",
        "wormhole"
      ],
      "extensions": {
        "address": "0x9548DB8b1cA9b6c757485e7861918b640390169c",
        "bridgeContract": "https://etherscan.io/address/0xf92cD566Ea4864356C5491c177A430C222d7e678",
        "assetContract": "https://etherscan.io/address/0x9548DB8b1cA9b6c757485e7861918b640390169c"
      }
    },
    {
      "chainId": 101,
      "address": "GNPAF84ZEtKYyfuY2fg8tZVwse7LpTSeyYPSyEKFqa2Y",
      "symbol": "waUSDT",
      "name": "Aave interest bearing USDT (Wormhole)",
      "decimals": 6,
      "logoURI": "https://cloudflare-ipfs.com/ipfs/QmaznB5PRhMC696u8yZuzN6Uwrnp7Zmfa5CydVUMvLJc9i/aUSDT.svg",
      "tags": [
        "wrapped",
        "wormhole"
      ],
      "extensions": {
        "address": "0x3Ed3B47Dd13EC9a98b44e6204A523E766B225811",
        "bridgeContract": "https://etherscan.io/address/0xf92cD566Ea4864356C5491c177A430C222d7e678",
        "assetContract": "https://etherscan.io/address/0x3Ed3B47Dd13EC9a98b44e6204A523E766B225811",
        "coingeckoId": "aave-usdt"
      }
    },
    {
      "chainId": 101,
      "address": "3QTknQ3i27rDKm5hvBaScFLQ34xX9N7J7XfEFwy27qbZ",
      "symbol": "waWBTC",
      "name": "Aave interest bearing WBTC (Wormhole)",
      "decimals": 8,
      "logoURI": "https://cloudflare-ipfs.com/ipfs/QmaznB5PRhMC696u8yZuzN6Uwrnp7Zmfa5CydVUMvLJc9i/aWBTC.svg",
      "tags": [
        "wrapped",
        "wormhole"
      ],
      "extensions": {
        "address": "0x9ff58f4fFB29fA2266Ab25e75e2A8b3503311656",
        "bridgeContract": "https://etherscan.io/address/0xf92cD566Ea4864356C5491c177A430C222d7e678",
        "assetContract": "https://etherscan.io/address/0x9ff58f4fFB29fA2266Ab25e75e2A8b3503311656",
        "coingeckoId": "aave-wbtc"
      }
    },
    {
      "chainId": 101,
      "address": "EbpkofeWyiQouGyxQAgXxEyGtjgq13NSucX3CNvucNpb",
      "symbol": "waWETH",
      "name": "Aave interest bearing WETH (Wormhole)",
      "decimals": 9,
      "logoURI": "https://cloudflare-ipfs.com/ipfs/QmUDc7LQN6zKHon9FChTqZc7WGFvGPZe698Bq5HbSYtfk9",
      "tags": [
        "wrapped",
        "wormhole"
      ],
      "extensions": {
        "address": "0x030bA81f1c18d280636F32af80b9AAd02Cf0854e",
        "bridgeContract": "https://etherscan.io/address/0xf92cD566Ea4864356C5491c177A430C222d7e678",
        "assetContract": "https://etherscan.io/address/0x030bA81f1c18d280636F32af80b9AAd02Cf0854e"
      }
    },
    {
      "chainId": 101,
      "address": "67uaa3Z7SX7GC6dqSTjpJLnySLXZpCAK9MHMi3232Bfb",
      "symbol": "waYFI",
      "name": "Aave interest bearing YFI (Wormhole)",
      "decimals": 9,
      "logoURI": "https://cloudflare-ipfs.com/ipfs/QmauhqAKU8YLhDhT4M5ZcPMuqEfqkBrBaC31uWC9UXd1ik",
      "tags": [
        "wrapped",
        "wormhole"
      ],
      "extensions": {
        "address": "0x5165d24277cD063F5ac44Efd447B27025e888f37",
        "bridgeContract": "https://etherscan.io/address/0xf92cD566Ea4864356C5491c177A430C222d7e678",
        "assetContract": "https://etherscan.io/address/0x5165d24277cD063F5ac44Efd447B27025e888f37"
      }
    },
    {
      "chainId": 101,
      "address": "9xS6et5uvQ64QsmaGMfzfXrwTsfYPjwEWuiPnBGFgfw",
      "symbol": "waZRX",
      "name": "Aave interest bearing ZRX (Wormhole)",
      "decimals": 9,
      "logoURI": "https://cloudflare-ipfs.com/ipfs/QmaznB5PRhMC696u8yZuzN6Uwrnp7Zmfa5CydVUMvLJc9i/aZRX.svg",
      "tags": [
        "wrapped",
        "wormhole"
      ],
      "extensions": {
        "address": "0xDf7FF54aAcAcbFf42dfe29DD6144A69b629f8C9e",
        "bridgeContract": "https://etherscan.io/address/0xf92cD566Ea4864356C5491c177A430C222d7e678",
        "assetContract": "https://etherscan.io/address/0xDf7FF54aAcAcbFf42dfe29DD6144A69b629f8C9e",
        "coingeckoId": "aave-zrx"
      }
    },
    {
      "chainId": 101,
      "address": "2TZ8s2FwtWqJrWpdFsSf2uM2Fvjw474n6HhTdTEWoLor",
      "symbol": "waUNI",
      "name": "Aave interest bearing UNI (Wormhole)",
      "decimals": 9,
      "logoURI": "https://cloudflare-ipfs.com/ipfs/QmYdpeez387RdMw6zEEa5rMXuayi748Uc15eFuoa3QhGEJ",
      "tags": [
        "wrapped",
        "wormhole"
      ],
      "extensions": {
        "address": "0xB9D7CB55f463405CDfBe4E90a6D2Df01C2B92BF1",
        "bridgeContract": "https://etherscan.io/address/0xf92cD566Ea4864356C5491c177A430C222d7e678",
        "assetContract": "https://etherscan.io/address/0xB9D7CB55f463405CDfBe4E90a6D2Df01C2B92BF1"
      }
    },
    {
      "chainId": 101,
      "address": "G1o2fHZXyPCeAEcY4o6as7SmVaUu65DRhcq1S4Cfap9T",
      "symbol": "waAAVE",
      "name": "Aave interest bearing AAVE (Wormhole)",
      "decimals": 9,
      "logoURI": "https://cloudflare-ipfs.com/ipfs/QmaznB5PRhMC696u8yZuzN6Uwrnp7Zmfa5CydVUMvLJc9i/aAAVE.svg",
      "tags": [
        "wrapped",
        "wormhole"
      ],
      "extensions": {
        "address": "0xFFC97d72E13E01096502Cb8Eb52dEe56f74DAD7B",
        "bridgeContract": "https://etherscan.io/address/0xf92cD566Ea4864356C5491c177A430C222d7e678",
        "assetContract": "https://etherscan.io/address/0xFFC97d72E13E01096502Cb8Eb52dEe56f74DAD7B"
      }
    },
    {
      "chainId": 101,
      "address": "8PeWkyvCDHpSgT5oiGFgZQtXSRBij7ZFLJTHAGBntRDH",
      "symbol": "waBAT",
      "name": "Aave interest bearing BAT (Wormhole)",
      "decimals": 9,
      "logoURI": "https://cloudflare-ipfs.com/ipfs/QmaznB5PRhMC696u8yZuzN6Uwrnp7Zmfa5CydVUMvLJc9i/aBAT.svg",
      "tags": [
        "wrapped",
        "wormhole"
      ],
      "extensions": {
        "address": "0x05Ec93c0365baAeAbF7AefFb0972ea7ECdD39CF1",
        "bridgeContract": "https://etherscan.io/address/0xf92cD566Ea4864356C5491c177A430C222d7e678",
        "assetContract": "https://etherscan.io/address/0x05Ec93c0365baAeAbF7AefFb0972ea7ECdD39CF1",
        "coingeckoId": "aave-bat"
      }
    },
    {
      "chainId": 101,
      "address": "67opsuaXQ3JRSJ1mmF7aPLSq6JaZcwAmXwcMzUN5PSMv",
      "symbol": "waBUSD",
      "name": "Aave interest bearing BUSD (Wormhole)",
      "decimals": 9,
      "logoURI": "https://cloudflare-ipfs.com/ipfs/QmaznB5PRhMC696u8yZuzN6Uwrnp7Zmfa5CydVUMvLJc9i/aBUSD.svg",
      "tags": [
        "wrapped",
        "wormhole"
      ],
      "extensions": {
        "address": "0xA361718326c15715591c299427c62086F69923D9",
        "bridgeContract": "https://etherscan.io/address/0xf92cD566Ea4864356C5491c177A430C222d7e678",
        "assetContract": "https://etherscan.io/address/0xA361718326c15715591c299427c62086F69923D9",
        "coingeckoId": "aave-busd"
      }
    },
    {
      "chainId": 101,
      "address": "4JrrHRS56i9GZkSmGaCY3ZsxMo3JEqQviU64ki7ZJPak",
      "symbol": "waDAI",
      "name": "Aave interest bearing DAI (Wormhole)",
      "decimals": 9,
      "logoURI": "https://cloudflare-ipfs.com/ipfs/QmaznB5PRhMC696u8yZuzN6Uwrnp7Zmfa5CydVUMvLJc9i/aDAI.svg",
      "tags": [
        "wrapped",
        "wormhole"
      ],
      "extensions": {
        "address": "0x028171bCA77440897B824Ca71D1c56caC55b68A3",
        "bridgeContract": "https://etherscan.io/address/0xf92cD566Ea4864356C5491c177A430C222d7e678",
        "assetContract": "https://etherscan.io/address/0x028171bCA77440897B824Ca71D1c56caC55b68A3",
        "coingeckoId": "aave-dai"
      }
    },
    {
      "chainId": 101,
      "address": "3LmfKjsSU9hdxfZfcr873DMNR5nnrk8EvdueXg1dTSin",
      "symbol": "waENJ",
      "name": "Aave interest bearing ENJ (Wormhole)",
      "decimals": 9,
      "logoURI": "https://cloudflare-ipfs.com/ipfs/QmaznB5PRhMC696u8yZuzN6Uwrnp7Zmfa5CydVUMvLJc9i/aENJ.svg",
      "tags": [
        "wrapped",
        "wormhole"
      ],
      "extensions": {
        "address": "0xaC6Df26a590F08dcC95D5a4705ae8abbc88509Ef",
        "bridgeContract": "https://etherscan.io/address/0xf92cD566Ea4864356C5491c177A430C222d7e678",
        "assetContract": "https://etherscan.io/address/0xaC6Df26a590F08dcC95D5a4705ae8abbc88509Ef",
        "coingeckoId": "aave-enj"
      }
    },
    {
      "chainId": 101,
      "address": "7VD2Gosm34hB7kughTqu1N3sW92hq3XwKLTi1N1tdKrj",
      "symbol": "waKNC",
      "name": "Aave interest bearing KNC (Wormhole)",
      "decimals": 9,
      "logoURI": "https://cloudflare-ipfs.com/ipfs/QmaznB5PRhMC696u8yZuzN6Uwrnp7Zmfa5CydVUMvLJc9i/aKNC.svg",
      "tags": [
        "wrapped",
        "wormhole"
      ],
      "extensions": {
        "address": "0x39C6b3e42d6A679d7D776778Fe880BC9487C2EDA",
        "bridgeContract": "https://etherscan.io/address/0xf92cD566Ea4864356C5491c177A430C222d7e678",
        "assetContract": "https://etherscan.io/address/0x39C6b3e42d6A679d7D776778Fe880BC9487C2EDA",
        "coingeckoId": "aave-knc"
      }
    },
    {
      "chainId": 101,
      "address": "4erbVWFvdvS5P8ews7kUjqfpCQbA8vurnWyvRLsnZJgv",
      "symbol": "waLINK",
      "name": "Aave interest bearing LINK (Wormhole)",
      "decimals": 9,
      "logoURI": "https://cloudflare-ipfs.com/ipfs/QmaznB5PRhMC696u8yZuzN6Uwrnp7Zmfa5CydVUMvLJc9i/aLINK.svg",
      "tags": [
        "wrapped",
        "wormhole"
      ],
      "extensions": {
        "address": "0xa06bC25B5805d5F8d82847D191Cb4Af5A3e873E0",
        "bridgeContract": "https://etherscan.io/address/0xf92cD566Ea4864356C5491c177A430C222d7e678",
        "assetContract": "https://etherscan.io/address/0xa06bC25B5805d5F8d82847D191Cb4Af5A3e873E0",
        "coingeckoId": "aave-link"
      }
    },
    {
      "chainId": 101,
      "address": "AXJWqG4SpAEwkMjKYkarKwv6Qfz5rLU3cwt5KtrDAAYe",
      "symbol": "waMANA",
      "name": "Aave interest bearing MANA (Wormhole)",
      "decimals": 9,
      "logoURI": "https://cloudflare-ipfs.com/ipfs/QmaznB5PRhMC696u8yZuzN6Uwrnp7Zmfa5CydVUMvLJc9i/aMANA.svg",
      "tags": [
        "wrapped",
        "wormhole"
      ],
      "extensions": {
        "address": "0xa685a61171bb30d4072B338c80Cb7b2c865c873E",
        "bridgeContract": "https://etherscan.io/address/0xf92cD566Ea4864356C5491c177A430C222d7e678",
        "assetContract": "https://etherscan.io/address/0xa685a61171bb30d4072B338c80Cb7b2c865c873E",
        "coingeckoId": "aave-mana"
      }
    },
    {
      "chainId": 101,
      "address": "4kJmfagJzQFuwto5RX6f1xScWYbEVBzEpdjmiqTCnzjJ",
      "symbol": "waMKR",
      "name": "Aave interest bearing MKR (Wormhole)",
      "decimals": 9,
      "logoURI": "https://cloudflare-ipfs.com/ipfs/QmaznB5PRhMC696u8yZuzN6Uwrnp7Zmfa5CydVUMvLJc9i/aMKR.svg",
      "tags": [
        "wrapped",
        "wormhole"
      ],
      "extensions": {
        "address": "0xc713e5E149D5D0715DcD1c156a020976e7E56B88",
        "bridgeContract": "https://etherscan.io/address/0xf92cD566Ea4864356C5491c177A430C222d7e678",
        "assetContract": "https://etherscan.io/address/0xc713e5E149D5D0715DcD1c156a020976e7E56B88",
        "coingeckoId": "aave-mkr"
      }
    },
    {
      "chainId": 101,
      "address": "DN8jPo8YZTXhLMyDMKcnwFuKqY8wfn2UrpX8ct4rc8Bc",
      "symbol": "waREN",
      "name": "Aave interest bearing REN (Wormhole)",
      "decimals": 9,
      "logoURI": "https://cloudflare-ipfs.com/ipfs/QmUgE3UECZxZcCAiqd3V9otfFWLi5fxR8uHd94RxkT3iYb",
      "tags": [
        "wrapped",
        "wormhole"
      ],
      "extensions": {
        "address": "0xCC12AbE4ff81c9378D670De1b57F8e0Dd228D77a",
        "bridgeContract": "https://etherscan.io/address/0xf92cD566Ea4864356C5491c177A430C222d7e678",
        "assetContract": "https://etherscan.io/address/0xCC12AbE4ff81c9378D670De1b57F8e0Dd228D77a",
        "coingeckoId": "aave-ren"
      }
    },
    {
      "chainId": 101,
      "address": "HWbJZXJ7s1D1zi5P7yVgRUmZPXvYSFv6vsYU765Ti422",
      "symbol": "waSNX",
      "name": "Aave interest bearing SNX (Wormhole)",
      "decimals": 9,
      "logoURI": "https://cloudflare-ipfs.com/ipfs/QmXj52EGotmpyep84PBycmQnAgCF2sbqxdXFWP3GPZFbEz",
      "tags": [
        "wrapped",
        "wormhole"
      ],
      "extensions": {
        "address": "0x35f6B052C598d933D69A4EEC4D04c73A191fE6c2",
        "bridgeContract": "https://etherscan.io/address/0xf92cD566Ea4864356C5491c177A430C222d7e678",
        "assetContract": "https://etherscan.io/address/0x35f6B052C598d933D69A4EEC4D04c73A191fE6c2",
        "coingeckoId": "aave-snx"
      }
    },
    {
      "chainId": 101,
      "address": "2LForywWWpHzmR5NjSEyF1kcw9ffyLuJX7V7hne2fHfY",
      "symbol": "waSUSD",
      "name": "Aave interest bearing SUSD (Wormhole)",
      "decimals": 9,
      "logoURI": "https://cloudflare-ipfs.com/ipfs/QmaznB5PRhMC696u8yZuzN6Uwrnp7Zmfa5CydVUMvLJc9i/aSUSD.svg",
      "tags": [
        "wrapped",
        "wormhole"
      ],
      "extensions": {
        "address": "0x6C5024Cd4F8A59110119C56f8933403A539555EB",
        "bridgeContract": "https://etherscan.io/address/0xf92cD566Ea4864356C5491c177A430C222d7e678",
        "assetContract": "https://etherscan.io/address/0x6C5024Cd4F8A59110119C56f8933403A539555EB",
        "coingeckoId": "aave-susd"
      }
    },
    {
      "chainId": 101,
      "address": "Badj3S29a2u1auxmijwg5vGjhPLb1K6WLPoigtWjKPXp",
      "symbol": "waTUSD",
      "name": "Aave interest bearing TUSD (Wormhole)",
      "decimals": 9,
      "logoURI": "https://cloudflare-ipfs.com/ipfs/QmaznB5PRhMC696u8yZuzN6Uwrnp7Zmfa5CydVUMvLJc9i/aTUSD.svg",
      "tags": [
        "wrapped",
        "wormhole"
      ],
      "extensions": {
        "address": "0x101cc05f4A51C0319f570d5E146a8C625198e636",
        "bridgeContract": "https://etherscan.io/address/0xf92cD566Ea4864356C5491c177A430C222d7e678",
        "assetContract": "https://etherscan.io/address/0x101cc05f4A51C0319f570d5E146a8C625198e636",
        "coingeckoId": "aave-tusd"
      }
    },
    {
      "chainId": 101,
      "address": "BZCPpva12M9SqJgcpf8jtP9Si6rMANFoUR3i7nchha7M",
      "symbol": "waUSDC",
      "name": "Aave interest bearing USDC (Wormhole)",
      "decimals": 9,
      "logoURI": "https://cloudflare-ipfs.com/ipfs/QmaznB5PRhMC696u8yZuzN6Uwrnp7Zmfa5CydVUMvLJc9i/aUSDC.svg",
      "tags": [
        "wrapped",
        "wormhole"
      ],
      "extensions": {
        "address": "0xBcca60bB61934080951369a648Fb03DF4F96263C",
        "bridgeContract": "https://etherscan.io/address/0xf92cD566Ea4864356C5491c177A430C222d7e678",
        "assetContract": "https://etherscan.io/address/0xBcca60bB61934080951369a648Fb03DF4F96263C",
        "coingeckoId": "aave-usdc"
      }
    },
    {
      "chainId": 101,
      "address": "D3ajQoyBGJz3JCXCPsxHZJbLQKGt9UgxLavgurieGNcD",
      "symbol": "wSDT",
      "name": "Stake DAO Token (Wormhole)",
      "decimals": 9,
      "logoURI": "https://cdn.jsdelivr.net/gh/solana-labs/token-list@main/assets/mainnet/D3ajQoyBGJz3JCXCPsxHZJbLQKGt9UgxLavgurieGNcD/logo.webp",
      "tags": [
        "wrapped",
        "wormhole"
      ],
      "extensions": {
        "address": "0x73968b9a57c6e53d41345fd57a6e6ae27d6cdb2f",
        "bridgeContract": "https://etherscan.io/address/0xf92cD566Ea4864356C5491c177A430C222d7e678",
        "assetContract": "https://etherscan.io/address/0x73968b9a57c6e53d41345fd57a6e6ae27d6cdb2f",
        "coingeckoId": "stake-dao"
      }
    },
    {
      "chainId": 101,
      "address": "4pk3pf9nJDN1im1kNwWJN1ThjE8pCYCTexXYGyFjqKVf",
      "symbol": "oDOP",
      "name": "Dominican Pesos",
      "decimals": 9,
      "logoURI": "https://user-images.githubusercontent.com/9972260/111077928-73bd2280-84c9-11eb-84d4-4032478e3861.png",
      "tags": [
        "stablecoin"
      ],
      "extensions": {
        "website": "https://Odop.io/"
      }
    },
    {
      "chainId": 101,
      "address": "5kjfp2qfRbqCXTQeUYgHNnTLf13eHoKjC5hHynW9DvQE",
      "symbol": "AAPE",
      "name": "AAPE",
      "decimals": 9,
      "logoURI": "https://cdn.jsdelivr.net/gh/solana-labs/token-list@main/assets/mainnet/5kjfp2qfRbqCXTQeUYgHNnTLf13eHoKjC5hHynW9DvQE/logo.jpg",
      "tags": [],
      "extensions": {
        "website": "https://aape.io/"
      }
    },
    {
      "chainId": 101,
      "address": "3K6rftdAaQYMPunrtNRHgnK2UAtjm2JwyT2oCiTDouYE",
      "symbol": "XCOPE",
      "name": "XCOPE",
      "decimals": 0,
      "logoURI": "https://cdn.jsdelivr.net/gh/solana-labs/token-list@main/assets/mainnet/3K6rftdAaQYMPunrtNRHgnK2UAtjm2JwyT2oCiTDouYE/logo.jpg",
      "tags": [
        "trading",
        "index",
        "Algos"
      ],
      "extensions": {
        "website": "https://www.unlimitedcope.com/",
        "serumV3Usdc": "7MpMwArporUHEGW7quUpkPZp5L5cHPs9eKUfKCdaPHq2",
        "coingeckoId": "cope"
      }
    },
    {
      "chainId": 101,
      "address": "8HGyAAB1yoM1ttS7pXjHMa3dukTFGQggnFFH3hJZgzQh",
      "symbol": "COPE",
      "name": "COPE",
      "decimals": 6,
      "logoURI": "https://cdn.jsdelivr.net/gh/solana-labs/token-list@main/assets/mainnet/3K6rftdAaQYMPunrtNRHgnK2UAtjm2JwyT2oCiTDouYE/logo.jpg",
      "tags": [
        "trading",
        "index",
        "Algos"
      ],
      "extensions": {
        "website": "https://www.unlimitedcope.com/",
        "serumV3Usdc": "6fc7v3PmjZG9Lk2XTot6BywGyYLkBQuzuFKd4FpCsPxk",
        "coingeckoId": "cope"
      }
    },
    {
      "chainId": 101,
      "address": "2prC8tcVsXwVJAinhxd2zeMeWMWaVyzPoQeLKyDZRFKd",
      "symbol": "MCAPS",
      "name": "Mango Market Caps",
      "decimals": 0,
      "logoURI": "https://cdn.jsdelivr.net/gh/solana-labs/token-list@main/assets/mainnet/2prC8tcVsXwVJAinhxd2zeMeWMWaVyzPoQeLKyDZRFKd/logo.png",
      "tags": [
        "mango"
      ],
      "extensions": {
        "website": "https://initialcapoffering.com/",
        "coingeckoId": "mango-market-caps"
      }
    },
    {
      "chainId": 101,
      "address": "2reKm5Y9rmAWfaw5jraYz1BXwGLHMofGMs3iNoBLt4VC",
      "symbol": "DOCE",
      "name": "Doce Finance",
      "decimals": 6,
      "logoURI": "https://pbs.twimg.com/profile_images/1362154816059944963/TZuFp5kN_400x400.png",
      "tags": [],
      "extensions": {
        "website": "https://swap.doce.finance/"
      }
    },
    {
      "chainId": 101,
      "address": "E1PvPRPQvZNivZbXRL61AEGr71npZQ5JGxh4aWX7q9QA",
      "symbol": "INO",
      "name": "iNo Token",
      "decimals": 9,
      "logoURI": "https://ino.llegrand.fr/assets/ino-128.png",
      "tags": [],
      "extensions": {
        "website": "https://ino.llegrand.fr/"
      }
    },
    {
      "chainId": 101,
      "address": "8PMHT4swUMtBzgHnh5U564N5sjPSiUz2cjEQzFnnP1Fo",
      "symbol": "ROPE",
      "name": "Rope Token",
      "decimals": 9,
      "logoURI": "https://ropesolana.com/content/files/rope_token.svg",
      "tags": [],
      "extensions": {
        "website": "https://ropesolana.com/",
        "coingeckoId": "rope-token",
        "serumV3Usdc": "4Sg1g8U2ZuGnGYxAhc6MmX9MX7yZbrrraPkCQ9MdCPtF",
        "waterfallbot": "https://bit.ly/ROPEwaterfall"
      }
    },
    {
      "chainId": 101,
      "address": "5dhkWqrq37F92jBmEyhQP1vbMkbVRz59V7288HH2wBC7",
      "symbol": "SLOCK",
      "name": "SOLLock",
      "decimals": 9,
      "logoURI": "https://sollock.org/token/media/images/token/sollock_token_logo.png",
      "tags": [
        "utility-token"
      ],
      "extensions": {
        "website": "https://sollock.org/",
        "twitter": "https://twitter.com/@SOLLockOfficial",
        "github": "https://github.com/SOLLock",
        "tgann": "https://t.me/SOLLockAnn",
        "tggroup": "https://t.me/SOLLock"
      }
    },
    {
      "chainId": 101,
      "address": "ETAtLmCmsoiEEKfNrHKJ2kYy3MoABhU6NQvpSfij5tDs",
      "symbol": "MEDIA",
      "name": "Media Network",
      "decimals": 6,
      "logoURI": "https://cdn.jsdelivr.net/gh/solana-labs/token-list@main/assets/mainnet/ETAtLmCmsoiEEKfNrHKJ2kYy3MoABhU6NQvpSfij5tDs/logo.png",
      "tags": [
        "utility-token"
      ],
      "extensions": {
        "website": "https://media.network/",
        "coingeckoId": "media-network",
        "serumV3Usdc": "FfiqqvJcVL7oCCu8WQUMHLUC2dnHQPAPjTdSzsERFWjb",
        "waterfallbot": "https://bit.ly/MEDIAwaterfall"
      }
    },
    {
      "chainId": 101,
      "address": "StepAscQoEioFxxWGnh2sLBDFp9d8rvKz2Yp39iDpyT",
      "symbol": "STEP",
      "name": "Step",
      "decimals": 9,
      "logoURI": "https://cdn.jsdelivr.net/gh/solana-labs/token-list@main/assets/mainnet/StepAscQoEioFxxWGnh2sLBDFp9d8rvKz2Yp39iDpyT/logo.png",
      "tags": [
        "utility-token"
      ],
      "extensions": {
        "website": "https://step.finance/",
        "twitter": "https://twitter.com/StepFinance_",
        "coingeckoId": "step-finance",
        "serumV3Usdc": "97qCB4cAVSTthvJu3eNoEx6AY6DLuRDtCoPm5Tdyg77S",
        "waterfallbot": "https://bit.ly/STEPwaterfall"
      }
    },
    {
      "chainId": 101,
      "address": "7Geyz6iiRe8buvunsU6TXndxnpLt9mg6iPxqhn6cr3c6",
      "symbol": "ANFT",
      "name": "AffinityLabs",
      "decimals": 9,
      "logoURI": "https://affinitylabs.tech/media/images/token_logo.png",
      "tags": [
        "nft"
      ],
      "extensions": {
        "website": "https://affinitylabs.tech/"
      }
    },
    {
      "chainId": 102,
      "address": "So11111111111111111111111111111111111111112",
      "symbol": "wSOL",
      "name": "Wrapped SOL",
      "decimals": 9,
      "logoURI": "https://cdn.jsdelivr.net/gh/trustwallet/assets@master/blockchains/solana/info/logo.png",
      "tags": [],
      "extensions": {
        "website": "https://www.solana.com/",
        "coingeckoId": "solana"
      }
    },
    {
      "chainId": 102,
      "address": "CpMah17kQEL2wqyMKt3mZBdTnZbkbfx4nqmQMFDP5vwp",
      "symbol": "USDC",
      "name": "USD Coin",
      "decimals": 6,
      "logoURI": "https://cdn.jsdelivr.net/gh/solana-labs/token-list@main/assets/mainnet/EPjFWdd5AufqSSqeM2qN1xzybapC8G4wEGGkZwyTDt1v/logo.png",
      "tags": [
        "stablecoin"
      ],
      "extensions": {
        "website": "https://www.centre.io/",
        "coingeckoId": "usd-coin"
      }
    },
    {
      "chainId": 102,
      "address": "Gmk71cM7j2RMorRsQrsyysM4HsByQx5PuDGtDdqGLWCS",
      "symbol": "spSOL",
      "name": "Stake pool SOL",
      "decimals": 9,
      "logoURI": "https://cdn.jsdelivr.net/gh/trustwallet/assets@master/blockchains/solana/info/logo.png",
      "tags": [
        "stake-pool"
      ],
      "extensions": {
        "website": "https://www.solana.com/"
      }
    },
    {
      "chainId": 102,
      "address": "2jQc2jDHVCewoWsQJK7JPLetP7UjqXvaFdno8rtrD8Kg",
      "symbol": "sHOG",
      "name": "sHOG",
      "decimals": 6,
      "tags": [
        "stablecoin"
      ]
    },
    {
      "chainId": 103,
      "address": "So11111111111111111111111111111111111111112",
      "symbol": "SOL",
      "name": "Wrapped SOL",
      "decimals": 9,
      "logoURI": "https://cdn.jsdelivr.net/gh/trustwallet/assets@master/blockchains/solana/info/logo.png",
      "tags": [],
      "extensions": {
        "coingeckoId": "solana"
      }
    },
    {
      "chainId": 103,
      "address": "7Cab8z1Lz1bTC9bQNeY7VQoZw5a2YbZoxmvFSvPgcTEL",
      "symbol": "LGGD",
      "name": "LGG Dev Fan Token",
      "decimals": 0,
      "logoURI": "https://en.gravatar.com/userimage/207781030/21dcc1dc715e2147189ca539913c288f.png",
      "tags": [
        "LGG"
      ],
      "extensions": {
        "website": "https://lgg-hacks.art"
      }
    },
    {
      "chainId": 103,
      "address": "DEhAasscXF4kEGxFgJ3bq4PpVGp5wyUxMRvn6TzGVHaw",
      "symbol": "XYZ",
      "name": "XYZ Test",
      "decimals": 0,
      "logoURI": "https://cdn.jsdelivr.net/gh/solana-labs/token-list@main/assets/mainnet/EPjFWdd5AufqSSqeM2qN1xzybapC8G4wEGGkZwyTDt1v/logo.png",
      "tags": []
    },
    {
      "chainId": 103,
      "address": "2rg5syU3DSwwWs778FQ6yczDKhS14NM3vP4hqnkJ2jsM",
      "symbol": "pSOL",
      "name": "SOL stake pool",
      "decimals": 9,
      "logoURI": "https://cdn.jsdelivr.net/gh/trustwallet/assets@master/blockchains/solana/info/logo.png",
      "tags": [],
      "extensions": {
        "website": "https://solana.com/",
        "background": "https://solana.com/static/8c151e179d2d7e80255bdae6563209f2/6833b/validators.webp"
      }
    },
    {
      "chainId": 103,
      "address": "SRMuApVNdxXokk5GT7XD5cUUgXMBCoAz2LHeuAoKWRt",
      "symbol": "SRM",
      "name": "Serum",
      "decimals": 6,
      "logoURI": "https://cdn.jsdelivr.net/gh/trustwallet/assets@master/blockchains/ethereum/assets/0x476c5E26a75bd202a9683ffD34359C0CC15be0fF/logo.png",
      "tags": [],
      "extensions": {
        "website": "https://projectserum.com/",
        "coingeckoId": "serum"
      }
    },
    {
      "chainId": 103,
      "address": "7STJWT74tAZzhbNNPRH8WuGDy9GZg27968EwALWuezrH",
      "symbol": "wSUSHI",
      "name": "SushiSwap (Wormhole)",
      "decimals": 9,
      "logoURI": "https://cdn.jsdelivr.net/gh/trustwallet/assets@master/blockchains/ethereum/assets/0x6B3595068778DD592e39A122f4f5a5cF09C90fE2/logo.png",
      "tags": [
        "wrapped",
        "wormhole"
      ],
      "extensions": {
        "website": "https://sushi.com",
        "background": "https://sushi.com/static/media/Background-sm.fd449814.jpg/",
        "address": "0x6B3595068778DD592e39A122f4f5a5cF09C90fE2",
        "bridgeContract": "https://etherscan.io/address/0xf92cD566Ea4864356C5491c177A430C222d7e678",
        "assetContract": "https://etherscan.io/address/0x6B3595068778DD592e39A122f4f5a5cF09C90fE2",
        "coingeckoId": "sushi"
      }
    },
    {
      "chainId": 103,
      "address": "3aMbgP7aGsP1sVcFKc6j65zu7UiziP57SMFzf6ptiCSX",
      "symbol": "sHOG",
      "name": "Devnet StableHog",
      "decimals": 6,
      "logoURI": "https://i.ibb.co/7GddV42/Frame-1.png",
      "tags": [
        "stablecoin"
      ]
    },
    {
      "chainId": 101,
      "address": "3cXftQWJJEeoysZrhAEjpfCHe9tSKyhYG63xpbue8m3s",
      "symbol": "Kreechures",
      "name": "Kreechures",
      "decimals": 0,
      "logoURI": "https://gateway.pinata.cloud/ipfs/QmQ5YPBFUWeKNFbsBDL8WcXWmu1MwisXZVtwofdZQxmQE9/Kreechure%20logo.svg",
      "tags": [
        "nft"
      ],
      "extensions": {
        "website": "https://www.kreechures.com/",
        "attributes": [
          {
            "image": "https://gateway.pinata.cloud/ipfs/QmWcMyAYpaX3BHJoDq6Fyub71TjaHbRHqErT7MmbDvCXYJ/3cXftQWJJEeoysZrhAEjpfCHe9tSKyhYG63xpbue8m3s.jpg",
            "Generation": 0,
            "Species": 6,
            "Base Rest": 262
          }
        ]
      }
    },
    {
      "chainId": 101,
      "address": "4DrV8khCoPS3sWRj6t1bb2DzT9jD4mZp6nc7Jisuuv1b",
      "symbol": "SPD",
      "name": "Solpad",
      "decimals": 10,
      "logoURI": "https://cdn.jsdelivr.net/gh/solana-labs/token-list@main/assets/mainnet/4DrV8khCoPS3sWRj6t1bb2DzT9jD4mZp6nc7Jisuuv1b/logo.jpg",
      "tags": [],
      "extensions": {
        "website": "https://www.solpad.io/"
      }
    },
    {
      "chainId": 101,
      "address": "7p7AMM6QoA8wPRKeqF87Pt51CRWmWvXPH5TBNMyDWhbH",
      "symbol": "Kreechures",
      "name": "Kreechures",
      "decimals": 0,
      "logoURI": "https://gateway.pinata.cloud/ipfs/QmQ5YPBFUWeKNFbsBDL8WcXWmu1MwisXZVtwofdZQxmQE9/Kreechure%20logo.svg",
      "tags": [
        "nft"
      ],
      "extensions": {
        "website": "https://www.kreechures.com/",
        "attributes": [
          {
            "image": "https://gateway.pinata.cloud/ipfs/QmWcMyAYpaX3BHJoDq6Fyub71TjaHbRHqErT7MmbDvCXYJ/7p7AMM6QoA8wPRKeqF87Pt51CRWmWvXPH5TBNMyDWhbH.jpg",
            "Generation": 0,
            "Species": 4,
            "Base Rest": 335
          }
        ]
      }
    },
    {
      "chainId": 101,
      "address": "6ybxMQpMgQhtsTLhvHZqk8uqao7kvoexY6e8JmCTqAB1",
      "symbol": "QUEST",
      "name": "QUEST",
      "decimals": 4,
      "logoURI": "https://questcoin.org/logo500x500.png",
      "tags": [],
      "extensions": {
        "website": "https://questcoin.org/"
      }
    },
    {
      "chainId": 101,
      "address": "97qAF7ZKEdPdQaUkhASGA59Jpa2Wi7QqVmnFdEuPqEDc",
      "symbol": "DIAMOND",
      "name": "LOVE",
      "decimals": 6,
      "logoURI": "https://raw.githubusercontent.com/AdamBraham88/SPL-TOKEN/main/Diamond-Love-icon.png",
      "tags": [
        "Diamond Love"
      ],
      "extensions": {
        "website": "https://diamondlove.io/",
        "telegram": "https://t.me/DiamondLoveX"
      }
    },
    {
      "chainId": 101,
      "address": "xxxxa1sKNGwFtw2kFn8XauW9xq8hBZ5kVtcSesTT9fW",
      "symbol": "SLIM",
      "name": "Solanium",
      "decimals": 6,
      "logoURI": "https://cdn.jsdelivr.net/gh/solana-labs/token-list@main/assets/mainnet/xxxxa1sKNGwFtw2kFn8XauW9xq8hBZ5kVtcSesTT9fW/logo.png",
      "tags": [],
      "extensions": {
        "website": "https://solanium.io/",
        "waterfallbot": "https://bit.ly/SLIMwaterfall"
      }
    },
    {
      "chainId": 101,
      "address": "8GPUjUHFxfNhaSS8kUkix8txRRXszeUAsHTjUmHuygZT",
      "symbol": "NINJA NFT1",
      "name": "NINJA NFT1",
      "decimals": 0,
      "logoURI": "https://raw.githubusercontent.com/yuzu-ninjaprotocol/ninjaprotocol/main/NINJA%20NFT%201.png",
      "tags": [],
      "extensions": {
        "website": "http://ninjaprotocol.io"
      }
    },
    {
      "chainId": 101,
      "address": "HcJCPYck2UsTMgiPfjn6CS1wrC5iBXtuqPSjt8Qy8Sou",
      "symbol": "GANGS",
      "name": "Gangs of Solana",
      "decimals": 4,
      "logoURI": "https://raw.githubusercontent.com/gangsofsolana/main/main/gangsofsolana.svg",
      "tags": [],
      "extensions": {
        "website": "https://gangsofsolana.com/"
      }
    },
    {
      "chainId": 101,
      "address": "2rEiLkpQ3mh4DGxv1zcSdW5r5HK2nehif5sCaF5Ss9E1",
      "symbol": "RECO",
      "name": "Reboot ECO",
      "decimals": 0,
      "logoURI": "https://reboot.eco/reco_logo.png",
      "tags": [],
      "extensions": {
        "website": "https://reboot.eco/"
      }
    },
    {
      "chainId": 101,
      "address": "BXhAKUxkGvFbAarA3K1SUYnqXRhEBC1bhUaCaxvzgyJ1",
      "symbol": "ISA",
      "name": "Interstellar",
      "decimals": 3,
      "logoURI": "https://gateway.pinata.cloud/ipfs/QmV84AMkdgEQ4roxRdmh9xU9dtbyJjqFZWLDgNdr3mEdQz",
      "tags": [],
      "extensions": {
        "website": "https://interstellaralliance.gitbook.io/isa/"
      }
    },
    {
      "chainId": 101,
      "address": "7xKXtg2CW87d97TXJSDpbD5jBkheTqA83TZRuJosgAsU",
      "symbol": "SAMO",
      "name": "Samoyed Coin",
      "decimals": 9,
      "logoURI": "https://i.ibb.co/tLGpvNf/samo.png",
      "tags": [],
      "extensions": {
        "website": "https://samoyedcoin.com/",
        "coingeckoId": "samoyedcoin",
        "serumV3Usdc": "FR3SPJmgfRSKKQ2ysUZBu7vJLpzTixXnjzb84bY3Diif"
      }
    },
    {
      "chainId": 101,
      "address": "HAWy8kV3bD4gaN6yy6iK2619x2dyzLUBj1PfJiihTisE",
      "symbol": "DOI",
      "name": "Discovery of Iris",
      "decimals": 0,
      "logoURI": "https://storage.googleapis.com/star-atlas-assets/star-atlas-logo.png",
      "tags": [
        "nft"
      ],
      "extensions": {
        "website": "https://www.staratlas.com",
        "imageUrl": "https://storage.googleapis.com/nft-assets/ReBirth/poster-1/discovery-of-iris.jpg",
        "description": "The rogue planet, Iris, dense with invaluable materials, draws in and collides with seven child planets in a remote region of space, creating what is henceforth referred to as 'The Cataclysm'. When combined, these eight elements create a form of free energy. The collision creates a massively valuable debris field.",
        "serumV3Usdc": "AYXTVttPfhYmn3jryX5XbRjwPK2m9445mbN2iLyRD6nq"
      }
    },
    {
      "chainId": 101,
      "address": "ATSPo9f9TJ3Atx8SuoTYdzSMh4ctQBzYzDiNukQDmoF7",
      "symbol": "HOSA",
      "name": "The Heart of Star Atlas",
      "decimals": 0,
      "logoURI": "https://storage.googleapis.com/star-atlas-assets/star-atlas-logo.png",
      "tags": [
        "nft"
      ],
      "extensions": {
        "website": "https://www.staratlas.com",
        "imageUrl": "https://storage.googleapis.com/nft-assets/ReBirth/poster-2/the-heart-of-star-atlas.jpg",
        "description": "At the core of Star Atlas lies a treasure trove of priceless data. After an unsuspecting deep space explorer discovers “The Cataclysm”, he scans its riches, creating what will once be known as the first intergalactic data block. He sells this invaluable information to all three rival factions, igniting a lethal spark that forever changes the course of history.",
        "serumV3Usdc": "5Erzgrw9pTjNWLeqHp2sChJq7smB7WXRQYw9wvkvA59t"
      }
    },
    {
      "chainId": 101,
      "address": "36s6AFRXzE9KVdUyoJQ5y6mwxXw21LawYqqwNiQUMD8s",
      "symbol": "TCW",
      "name": "The Convergence War",
      "decimals": 0,
      "logoURI": "https://storage.googleapis.com/star-atlas-assets/star-atlas-logo.png",
      "tags": [
        "nft"
      ],
      "extensions": {
        "website": "https://www.staratlas.com",
        "imageUrl": "https://storage.googleapis.com/nft-assets/ReBirth/poster-3/the-convergence-war.jpg",
        "description": "All three factions, thinking they were the sole owners of the cataclysmic data drop, converge to settle the area. A devastating war breaks out across the galaxy after their inability to settle the disputed territory.",
        "serumV3Usdc": "DXPv2ZyMD6Y2mDenqYkAhkvGSjNahkuMkm4zv6DqB7RF"
      }
    },
    {
      "chainId": 101,
      "address": "BgiTVxW9uLuHHoafTd2qjYB5xjCc5Y1EnUuYNfmTwhvp",
      "symbol": "LOST",
      "name": "Short Story of a Lost Astronaut",
      "decimals": 0,
      "logoURI": "https://storage.googleapis.com/star-atlas-assets/star-atlas-logo.png",
      "tags": [
        "nft"
      ],
      "extensions": {
        "website": "https://www.staratlas.com",
        "imageUrl": "https://storage.googleapis.com/nft-assets/ReBirth/poster-4/short-story-of-a-lost-astronaut.jpg",
        "description": "He thought it would be just another routine exploration mission. Get there, scan, save data blocks and return. But when a surprise radiation storm knocked out his spaceship and swept him up into its high-velocity current, the only thing that saved him from certain doom was his custom ion shield.",
        "serumV3Usdc": "73d9N7BbWVKBG6A2xwwwEHcxzPB26YzbMnRjue3DPzqs"
      }
    },
    {
      "chainId": 101,
      "address": "4G85c5aUsRTrRPqE5VjY7ebD9b2ktTF6NEVGiCddRBDX",
      "symbol": "LOVE",
      "name": "B ❤ P",
      "decimals": 0,
      "logoURI": "https://storage.googleapis.com/star-atlas-assets/star-atlas-logo.png",
      "tags": [
        "nft"
      ],
      "extensions": {
        "website": "https://www.staratlas.com",
        "imageUrl": "https://storage.googleapis.com/nft-assets/ReBirth/poster-5/love-story.jpg",
        "description": "Paizul, the charismatic and brilliant leader of the ONI consortium, vividly recalls the first time she saw her one true love. It was a warm summer day, full of raging ionic storms. Lightning was piercing the sky as Bekalu took off his helmet and locked eyes with her. “What are the chances of nearly colliding with someone flying through these wastelands on a day like this”, he smiled with his booming voice. “Perhaps it’s destiny,” she smiled back mysteriously. There was another strike of lightning, but this time the sky remained calm.",
        "serumV3Usdc": "AM9sNDh48N2qhYSgpA58m9dHvrMoQongtyYu2u2XoYTc"
      }
    },
    {
      "chainId": 101,
      "address": "7dr7jVyXf1KUnYq5FTpV2vCZjKRR4MV94jzerb8Fi16Q",
      "symbol": "MRDR",
      "name": "The Assassination of Paizul",
      "decimals": 0,
      "logoURI": "https://storage.googleapis.com/star-atlas-assets/star-atlas-logo.png",
      "tags": [
        "nft"
      ],
      "extensions": {
        "website": "https://www.staratlas.com",
        "imageUrl": "https://storage.googleapis.com/nft-assets/ReBirth/poster-6/assassination-of-paizul.jpg",
        "description": "Suffering one of the cruelest fates in the universe, the Sogmian race of aliens was driven to the brink of extinction. With only 10,000 members left, they put all hope of salvation in the hands of their leader Paizul. After she was assassinated in a gruesome public way, so much fear was struck in the hearts of survivors that they set out to build their 'Last Stand'.",
        "serumV3Usdc": "BJiV2gCLwMvj2c1CbhnMjjy68RjqoMzYT8brDrpVyceA"
      }
    },
    {
      "chainId": 101,
      "address": "G1bE9ge8Yoq43hv7QLcumxTFhHqFMdcL4y2d6ZdzMG4b",
      "symbol": "PFP",
      "name": "Paizul Funeral Procession",
      "decimals": 0,
      "logoURI": "https://storage.googleapis.com/star-atlas-assets/star-atlas-logo.png",
      "tags": [
        "nft"
      ],
      "extensions": {
        "website": "https://www.staratlas.com",
        "imageUrl": "https://storage.googleapis.com/nft-assets/ReBirth/poster-7/paizul-funeral-procession.jpg",
        "description": "The sound of wailing echoes across the plains. The Sogmian procession solemnly marches in step past their ancestors’ gravestones, still haunted by the fate of their leader. The sun begins to set as they bring Paizul’s cryopod at the top of the Rock of Light. As a beam of light consumes the pod to upload it to eternal rest with the ancients, Bekalu falls to his knees with a wrathful howl. The crowd is rattled to the core, a foreboding of things to come.",
        "serumV3Usdc": "7JzaEAuVfjkrZyMwJgZF5aQkiEyVyCaTWA3N1fQK7Y6V"
      }
    },
    {
      "chainId": 101,
      "address": "6bD8mr8DyuVqN5dXd1jnqmCL66b5KUV14jYY1HSmnxTE",
      "symbol": "AVE",
      "name": "Ahr Visits Earth",
      "decimals": 0,
      "logoURI": "https://storage.googleapis.com/star-atlas-assets/star-atlas-logo.png",
      "tags": [
        "nft"
      ],
      "extensions": {
        "website": "https://www.staratlas.com",
        "imageUrl": "https://storage.googleapis.com/nft-assets/ReBirth/poster-8/ahr-visits-earth.jpg",
        "description": "Humankind is visited by Ahr, a mysterious being of pure light. But not all is as it seems… For through the power of illusion, we are tricked into forming a space-based religion, plundering the planet and launching ourselves towards the stars, permanently leaving the Earth.",
        "serumV3Usdc": "8yQzsbraXJFoPG5PdX73B8EVYFuPR9aC2axAqWearGKu"
      }
    },
    {
      "chainId": 101,
      "address": "9vi6PTKBFHR2hXgyjoTZx6h7WXNkFAA5dCsZRSi4higK",
      "symbol": "ASF",
      "name": "Armstrong Forever",
      "decimals": 0,
      "logoURI": "https://storage.googleapis.com/star-atlas-assets/star-atlas-logo.png",
      "tags": [
        "nft"
      ],
      "extensions": {
        "website": "https://www.staratlas.com",
        "imageUrl": "https://storage.googleapis.com/nft-assets/ReBirth/poster-15/armstrong-forever.jpg",
        "description": "When humans were racing to expand into outer space under Ahr’s influence, the devastation they inflicted upon the planet was so great that it weakened the Earth’s geomagnetic field. The reckless way the planet’s orbit was populated by machines and debris led to distortions in the gravity field. All this culminated in a disastrous slingshot effect for the many satellites orbiting the blue dot, altering their trajectories to loosen the direct gravity pull of the planet and scatter into deep space. Some of these satellites contained valuable data that was lost forever.  In 2621, the Council of Peace put a bounty on these ancient artifacts to integrate them into Star Atlas, leading to a hunt for them across the galaxy. One of the most sought-after satellites in history records bears the name of Neil Armstrong, the first human to set foot on the Moon.  Initially launched into medium Earth orbit as a cornerstone of the global positioning system (GPS), the satellite had untold additional capabilities that made it more and more valuable as it drifted off into the void.",
        "serumV3Usdc": "8yQzsbraXJFoPG5PdX73B8EVYFuPR9aC2axAqWearGKu"
      }
    },
    {
      "chainId": 101,
      "address": "Hfjgcs9ix17EwgXVVbKjo6NfMm2CXfr34cwty3xWARUm",
      "symbol": "TLS",
      "name": "The Last Stand",
      "decimals": 0,
      "logoURI": "https://storage.googleapis.com/star-atlas-assets/star-atlas-logo.png",
      "tags": [
        "nft"
      ],
      "extensions": {
        "website": "https://www.staratlas.com",
        "serumV3Usdc": "AVHndcEDUjP9Liz5dfcvAPAMffADXG6KMPn8sWB1XhFQ"
      }
    },
    {
      "chainId": 101,
      "address": "8EXX5kG7qWTjgpNSGX7PnB6hJZ8xhXUcCafVJaBEJo32",
      "symbol": "SPT",
      "name": "The Signing of the Peace Treaty",
      "decimals": 0,
      "logoURI": "https://storage.googleapis.com/star-atlas-assets/star-atlas-logo.png",
      "tags": [
        "nft"
      ],
      "extensions": {
        "website": "https://www.staratlas.com",
        "serumV3Usdc": "FZ9xhZbkt9bKKVpWmFxRhEJyzgxqU5w5xu3mXcF6Eppe"
      }
    },
    {
      "chainId": 101,
      "address": "CAjoJeGCCRae9oDwHYXzkeUDonp3dZLWV5GKHysLwjnx",
      "symbol": "PBA",
      "name": "The Peacebringers Archive",
      "decimals": 0,
      "logoURI": "https://storage.googleapis.com/star-atlas-assets/star-atlas-logo.png",
      "tags": [
        "nft"
      ],
      "extensions": {
        "website": "https://www.staratlas.com",
        "serumV3Usdc": "4jN1R453Acv9egnr7Dry3x9Xe3jqh1tqz5RokniaeVhy"
      }
    },
    {
      "chainId": 101,
      "address": "FPnwwNiL1tXqd4ZbGjFYsCw5qsQw91VN79SNcU4Bc732",
      "symbol": "UWB",
      "name": "Ustur Wod.bod",
      "decimals": 0,
      "logoURI": "https://storage.googleapis.com/star-atlas-assets/star-atlas-logo.png",
      "tags": [
        "nft"
      ],
      "extensions": {
        "website": "https://www.staratlas.com",
        "serumV3Usdc": "J99HsFQEWKR3UiFQpKTnF11iaNiR1enf2LxHfgsbVc59"
      }
    },
    {
      "chainId": 101,
      "address": "DB76aiNQeLzHPwvFhzgwfpe6HGHCDTQ6snW6UD7AnHid",
      "symbol": "OMPH",
      "name": "Om Photoli",
      "decimals": 0,
      "logoURI": "https://storage.googleapis.com/star-atlas-assets/star-atlas-logo.png",
      "tags": [
        "nft"
      ],
      "extensions": {
        "website": "https://www.staratlas.com",
        "serumV3Usdc": "HdvXMScwAQQh9pEvLZjuaaeJcLTmixxYoMFefeqHFn2E"
      }
    },
    {
      "chainId": 101,
      "address": "8ymi88q5DtmdNTn2sPRNFkvMkszMHuLJ1e3RVdWjPa3s",
      "symbol": "SDOGE",
      "name": "SolDoge",
      "decimals": 0,
      "logoURI": "https://pbs.twimg.com/profile_images/1386711926571364352/UfsqsIB3_400x400.jpg",
      "tags": [],
      "extensions": {
        "website": "https://www.soldoge.org",
        "serumV3Usdc": "9aruV2p8cRWxybx6wMsJwPFqeN7eQVPR74RrxdM3DNdu"
      }
    },
    {
      "chainId": 101,
      "address": "DQRNdQWz5NzbYgknGsZqSSXbdhQWvXSe8S56mrtNAs1b",
      "symbol": "ENTROPPP",
      "name": "ENTROPPP (Entropy for security)",
      "decimals": 6,
      "logoURI": "https://gateway.pinata.cloud/ipfs/QmcY3sv2n8bZqH3r6BKRP2N4zLNU6N8tojjviD65wma4u2/ENTROPPP%20JPG.jpg",
      "tags": [
        "Cryptography",
        "Blockchain security",
        "Randomness and entropy"
      ],
      "extensions": {
        "website": "https://www.entroppp.com"
      }
    },
    {
      "chainId": 101,
      "address": "8RYSc3rrS4X4bvBCtSJnhcpPpMaAJkXnVKZPzANxQHgz",
      "symbol": "YARD",
      "name": "SolYard Finance",
      "decimals": 9,
      "logoURI": "https://solyard.finance/logo.png",
      "tags": [],
      "extensions": {
        "website": "https://solyard.finance/"
      }
    },
    {
      "chainId": 101,
      "address": "nope9HWCJcXVFkG49CDk7oYFtgGsUzsRvHdcJeL2aCL",
      "symbol": "NOPE",
      "name": "NOPE FINANCE",
      "decimals": 9,
      "logoURI": "https://raw.githubusercontent.com/nopefinance/nope-land/main/icon.png",
      "tags": [],
      "extensions": {
        "website": "https://nopefinance.xyz/"
      }
    },
    {
      "chainId": 101,
      "address": "43VWkd99HjqkhFTZbWBpMpRhjG469nWa7x7uEsgSH7We",
      "symbol": "STNK",
      "name": "Stonks",
      "decimals": 9,
      "logoURI": "https://raw.githubusercontent.com/StonksDev/Resource/main/StonksIcon250.png",
      "tags": [],
      "extensions": {
        "website": "https://stonkscoin.org/"
      }
    },
    {
      "chainId": 101,
      "address": "4368jNGeNq7Tt4Vzr98UWxL647PYu969VjzAsWGVaVH2",
      "symbol": "MEAL",
      "name": "HUNGRY",
      "decimals": 8,
      "logoURI": "https://hungrystatic.b-cdn.net/images/logo.png",
      "tags": [],
      "extensions": {
        "website": "https://hungrycoin.io/"
      }
    },
    {
      "chainId": 101,
      "address": "8GQsW3f7mdwfjqJon2myADcBsSsRjpXmxHYDG8q1pvV6",
      "symbol": "HOLD",
      "name": "Holdana",
      "decimals": 9,
      "logoURI": "https://i.ibb.co/7CWsB34/holdana-token.png",
      "tags": [],
      "extensions": {
        "medium": "https://holdanatoken.medium.com/",
        "twitter": "https://twitter.com/HoldanaOfficial",
        "serumV3Usdc": "G2j5zKtfymPcWMq1YRoKrfUWy64SZ6ZxDVscHSyPQqmz"
      }
    },
    {
      "chainId": 101,
      "address": "64SqEfHtu4bZ6jr1mAxaWrLFdMngbKbru9AyaG2Dyk5T",
      "symbol": "wen-token",
      "name": "wen-token",
      "decimals": 0,
      "logoURI": "https://gateway.pinata.cloud/ipfs/QmQ69cGaYFNJajafKRbGgwtcKHXGSqX2QdTy85H9synFos",
      "tags": [
        "nft"
      ],
      "extensions": {
        "website": "https://pythians.pyth.network"
      }
    },
    {
      "chainId": 101,
      "address": "4dmKkXNHdgYsXqBHCuMikNQWwVomZURhYvkkX5c4pQ7y",
      "symbol": "SNY",
      "name": "Synthetify",
      "decimals": 6,
      "logoURI": "https://resources.synthetify.io/sythetify.png",
      "tags": [],
      "extensions": {
        "website": "https://synthetify.io/",
        "twitter": "https://twitter.com/synthetify",
        "coingeckoId": "syntheify-token"
      }
    },
    {
      "chainId": 101,
      "address": "4wTMJsh3q66PmAkmwEW47qVDevMZMVVWU3n1Yhqztwi6",
      "symbol": "ARCD",
      "name": "Arcade Token (Wormhole)",
      "decimals": 9,
      "logoURI": "https://arcade.city/img/ARCD200.png",
      "tags": [
        "wrapped",
        "wormhole"
      ],
      "extensions": {
        "address": "0xb581E3a7dB80fBAA821AB39342E9Cbfd2ce33c23",
        "bridgeContract": "https://etherscan.io/address/0xf92cD566Ea4864356C5491c177A430C222d7e678",
        "assetContract": "https://etherscan.io/address/0xb581E3a7dB80fBAA821AB39342E9Cbfd2ce33c23",
        "website": "https://arcade.city",
        "twitter": "https://twitter.com/ArcadeCityHall"
      }
    },
    {
      "chainId": 101,
      "address": "Amt5wUJREJQC5pX7Z48YSK812xmu4j3sQVupNhtsEuY8",
      "symbol": "FROG",
      "name": "FROG",
      "decimals": 6,
      "logoURI": "https://froglana.com/images/rsz_froglogom8.png",
      "tags": [],
      "extensions": {
        "website": "https://www.froglana.com/",
        "serumV3Usdc": "2Si6XDdpv5zcvYna221eZZrsjsp5xeYoz9W1TVdMdbnt"
      }
    },
    {
      "chainId": 101,
      "address": "DEAdry5qhNoSkF3mbFrTa6udGbMwUoLnQhvchCu26Ak1",
      "symbol": "JUEL",
      "name": "Juel Token",
      "decimals": 6,
      "logoURI": "https://raw.githubusercontent.com/ptrsuk/jueltoken/main/token.png",
      "tags": [],
      "extensions": {
        "website": "http://juel.gg"
      }
    },
    {
      "chainId": 101,
      "address": "9Y8NT5HT9z2EsmCbYMgKXPRq3h3aa6tycEqfFiXjfZM7",
      "symbol": "CRT",
      "name": "CARROT",
      "decimals": 9,
      "logoURI": "https://cdn.jsdelivr.net/gh/Farmers-Carrot/Carrot-logo/carrotcoin_128.png",
      "tags": [],
      "extensions": {
        "website": "https://farmerscarrot.com/",
        "serumV3Usdc": "Aa8mN8bXAobmcuHDpbbZh55SoadUry6WdsYz2886Ymqf"
      }
    },
    {
      "chainId": 101,
      "address": "AMdnw9H5DFtQwZowVFr4kUgSXJzLokKSinvgGiUoLSps",
      "symbol": "MOLA",
      "name": "MOONLANA",
      "decimals": 9,
      "logoURI": "https://i.ibb.co/NtrSyDc/moonlana.jpg",
      "tags": [],
      "extensions": {
        "website": "https://moonlana.com/",
        "twitter": "https://twitter.com/xMoonLana",
        "medium": "https://moonlana.medium.com/"
      }
    },
    {
      "chainId": 101,
      "address": "3x7UeXDF4imKSKnizK9mYyx1M5bTNzpeALfPeB8S6XT9",
      "symbol": "SKEM",
      "name": "SKEM",
      "decimals": 9,
      "logoURI": "https://raw.githubusercontent.com/cheesesoda/skem/main/skemtoken.svg",
      "tags": [],
      "extensions": {
        "website": "https://skem.finance/",
        "serumV3Usdc": "HkYJ3dX8CLSGyGZzfuqYiuoDjDmrDiu1vZhPtFJZa5Vt"
      }
    },
    {
      "chainId": 101,
      "address": "GHvFFSZ9BctWsEc5nujR1MTmmJWY7tgQz2AXE6WVFtGN",
      "symbol": "SOLAPE",
      "name": "SolAPE Finance",
      "decimals": 9,
      "logoURI": "https://i.ibb.co/P4kHb75/Solape-Comunity-Profile-7.png",
      "tags": [],
      "extensions": {
        "website": "https://solape.io",
        "serumV3Usdc": "4zffJaPyeXZ2wr4whHgP39QyTfurqZ2BEd4M5W6SEuon"
      }
    },
    {
      "chainId": 101,
      "address": "9nEqaUcb16sQ3Tn1psbkWqyhPdLmfHWjKGymREjsAgTE",
      "symbol": "WOOF",
      "name": "WOOFENOMICS",
      "decimals": 6,
      "logoURI": "https://i.ibb.co/sHb9qZj/woof-orange-black.png",
      "tags": [],
      "extensions": {
        "website": "https://woofsolana.com",
        "serumV3Usdc": "CwK9brJ43MR4BJz2dwnDM7EXCNyHhGqCJDrAdsEts8n5"
      }
    },
    {
      "chainId": 101,
      "address": "MERt85fc5boKw3BW1eYdxonEuJNvXbiMbs6hvheau5K",
      "symbol": "MER",
      "name": "Mercurial",
      "decimals": 6,
      "logoURI": "https://www.mercurial.finance/mercurial-explorer-logo.svg",
      "tags": [],
      "extensions": {
        "coingeckoId": "mercurial",
        "website": "https://www.mercurial.finance/",
        "serumV3Usdc": "G4LcexdCzzJUKZfqyVDQFzpkjhB1JoCNL8Kooxi9nJz5",
        "waterfallbot": "https://bit.ly/MERwaterfall"
      }
    },
    {
      "chainId": 101,
      "address": "9MhNoxy1PbmEazjPo9kiZPCcG7BiFbhi3bWZXZgacfpp",
      "symbol": "ACMN",
      "name": "ACUMEN",
      "decimals": 9,
      "logoURI": "https://pbs.twimg.com/profile_images/1384592811824238600/eIqc0048_400x400.jpg",
      "tags": [],
      "extensions": {
        "website": "https://acumen.network/"
      }
    },
    {
      "chainId": 101,
      "address": "EfLvzNsqmkoSneiML5t7uHCPEVRaWCpG4N2WsS39nWCU",
      "symbol": "MUDLEY",
      "name": "MUDLEY",
      "decimals": 9,
      "logoURI": "https://www.mudley.io/static/dappx/images/mudley_icon.png",
      "tags": [],
      "extensions": {
        "website": "https://www.mudley.io/"
      }
    },
    {
      "chainId": 101,
      "address": "GpYMp8eP3HADY8x1jLVfFVBVYqxFNxT5mFhZAZt9Poco",
      "symbol": "CAPE",
      "name": "Crazy Ape Coin",
      "decimals": 9,
      "logoURI": "https://i.ibb.co/bPR09V9/cape-500x500.png",
      "tags": [],
      "extensions": {
        "website": "https://www.crazyapecoin.com/"
      }
    },
    {
      "chainId": 101,
      "address": "7Csho7qjseDjgX3hhBxfwP1W3LYARK3QH3PM2x55we14",
      "symbol": "LOTTO",
      "name": "Lotto",
      "decimals": 9,
      "logoURI": "https://assets.coingecko.com/coins/images/13822/large/Lotto-Logo256x256.png?1612150421",
      "tags": [],
      "extensions": {
        "serumV3Usdc": "9MZKfgZzPgeidAukYpHtsLYm4eAdJFnR7nhPosWT8jiv",
        "coingeckoId": "lotto",
        "website": "lotto.finance",
        "address": "0xb0dfd28d3cf7a5897c694904ace292539242f858",
        "assetContract": "https://etherscan.io/address/0xb0dfd28d3cf7a5897c694904ace292539242f858",
        "tggroup": "https://t.me/lottofinance"
      }
    },
    {
      "chainId": 101,
      "address": "7uv3ZvZcQLd95bUp5WMioxG7tyAZVXFfr8JYkwhMYrnt",
      "symbol": "BOLE",
      "name": "Bole Token",
      "decimals": 4,
      "logoURI": "https://i.ibb.co/YPyhnkS/Bole.jpg",
      "tags": [],
      "extensions": {
        "website": "https://tokenbole.com/"
      }
    },
    {
      "chainId": 101,
      "address": "Bxp46xCB6CLjiqE99QaTcJAaY1hYF1o63DUUrXAS7QFu",
      "symbol": "mBRZ",
      "name": "SolMiner Bronze",
      "decimals": 9,
      "logoURI": "https://i.ibb.co/Wcxc7K7/solminer-bronze.png",
      "tags": [],
      "extensions": {
        "website": "https://solminer.app",
        "medium": "https://solminer.medium.com/",
        "twitter": "https://twitter.com/SolMinerproject"
      }
    },
    {
      "chainId": 101,
      "address": "GZNrMEdrt6Vg428JzvJYRGGPpVxgjUPsg6WLqKBvmNLw",
      "symbol": "mPLAT",
      "name": "SolMiner Platinum",
      "decimals": 9,
      "logoURI": "https://i.ibb.co/vYkMprc/solminer-platinum.png",
      "tags": [],
      "extensions": {
        "website": "https://solminer.app",
        "medium": "https://solminer.medium.com/",
        "twitter": "https://twitter.com/SolMinerproject"
      }
    },
    {
      "chainId": 101,
      "address": "Er7a3ugS6kkAqj6sp3UmXEFAFrDdLMRQEkV9QH2fwRYA",
      "symbol": "mDIAM",
      "name": "SolMiner Diamond",
      "decimals": 9,
      "logoURI": "https://i.ibb.co/rtvKFHn/solminer-diamond.png",
      "tags": [],
      "extensions": {
        "website": "https://solminer.app",
        "medium": "https://solminer.medium.com/",
        "twitter": "https://twitter.com/SolMinerproject"
      }
    },
    {
      "chainId": 101,
      "address": "5JnZ667P3VcjDinkJFysWh2K2KtViy63FZ3oL5YghEhW",
      "symbol": "APYS",
      "name": "APYSwap",
      "decimals": 9,
      "logoURI": "https://cloudflare-ipfs.com/ipfs/QmR5oKs4ygasusTtt2n2fCBLVufgpeXToJtb9vhXEmbaY1/token_dark.png",
      "tags": [
        "wrapped"
      ],
      "extensions": {
        "website": "https://apyswap.com",
        "coingeckoId": "apyswap"
      }
    },
    {
      "chainId": 101,
      "address": "ss1gxEUiufJyumsXfGbEwFe6maraPmc53fqbnjbum15",
      "symbol": "SS1",
      "name": "Naked Shorts",
      "decimals": 0,
      "logoURI": "https://www.sol-talk.com/logo192.png",
      "tags": [
        "nft"
      ],
      "extensions": {
        "website": "https://www.sol-talk.com/sol-survivor",
        "twitter": "https://twitter.com/sol__survivor",
        "imageUrl": "https://www.arweave.net/N-RGNyi1o1evhr7jTCXxHQlSndNPdnHWEzUTbTGMCl4",
        "animationUrl": "https://www.arweave.net/KBzRUmQNX6VKDH41N_uOETtJH21YtWXrOz270b8eqyo?ext=glb",
        "description": "After a gamma squeeze event he was left covered in theta. Due to the accident he lost his memories but gained the ability to refract light. He joins the tournament hoping to discover more about his past. His only clue is a damaged ID card with the word Malvin inscribed. Special: 'Now You See Me'"
      }
    },
    {
      "chainId": 101,
      "address": "GfJ3Vq2eSTYf1hJP6kKLE9RT6u7jF9gNszJhZwo5VPZp",
      "symbol": "SOLPAD",
      "name": "Solpad Finance",
      "decimals": 9,
      "logoURI": "https://www.solpad.finance/logo.png",
      "tags": [
        "utility-token"
      ],
      "extensions": {
        "website": "https://www.solpad.finance/",
        "twitter": "https://twitter.com/FinanceSolpad",
        "github": "https://github.com/solpad-finance",
        "tgann": "https://t.me/solpadfinance",
        "tggroup": "https://t.me/solpadfinance_chat"
      }
    },
    {
      "chainId": 101,
      "address": "ERPueLaiBW48uBhqX1CvCYBv2ApHN6ZFuME1MeQGTdAi",
      "symbol": "MIT",
      "name": "Muskimum Impact Token",
      "decimals": 8,
      "logoURI": "https://raw.githubusercontent.com/muskimum/muskimum.github.io/main/docs/logo_light.png",
      "tags": [
        "mit",
        "musk"
      ],
      "extensions": {
        "website": "https://muskimum.win/",
        "twitter": "https://twitter.com/muskimum",
        "serumV3Usdc": "3mhrhTFrHtxe7uZhvzBhzneR3bD3hDyWcgEkR8EcvNZk"
      }
    },
    {
      "chainId": 101,
      "address": "BsDrXiQaFd147Fxq1fQYbJQ77P6tmPkRJQJzkKvspDKo",
      "symbol": "SOLA",
      "name": "SolaPAD Token (deprecated)",
      "decimals": 8,
      "logoURI": "https://i.ibb.co/3p4SMBd/LOGO.png",
      "tags": [
        "SOLA",
        "LaunchPAD"
      ],
      "extensions": {
        "website": "https://www.solapad.org/",
        "twitter": "https://twitter.com/SolaPAD"
      }
    },
    {
      "chainId": 101,
      "address": "7fCzz6ZDHm4UWC9Se1RPLmiyeuQ6kStxpcAP696EuE1E",
      "symbol": "SHBL",
      "name": "Shoebill Coin",
      "decimals": 9,
      "logoURI": "https://cdn.jsdelivr.net/gh/leafwind/shoebill-coin/shoebill.png",
      "tags": [],
      "extensions": {
        "website": "https://shoebillco.in/"
      }
    },
    {
      "chainId": 101,
      "address": "GnaFnTihwQFjrLeJNeVdBfEZATMdaUwZZ1RPxLwjbVwb",
      "symbol": "SHBL-USDC",
      "name": "Raydium Permissionless LP Token (SHBL-USDC)",
      "decimals": 9,
      "logoURI": "https://cdn.jsdelivr.net/gh/solana-labs/token-list@main/assets/mainnet/RVKd61ztZW9GUwhRbbLoYVRE5Xf1B2tVscKqwZqXgEr/logo.png",
      "tags": [
        "lp-token"
      ],
      "extensions": {
        "website": "https://raydium.io/"
      }
    },
    {
      "chainId": 101,
      "address": "Djoz8btdR7p6xWHoVtPYF3zyN9LU5BBfMoDk4HczSDqc",
      "symbol": "AUSS",
      "name": "Ausshole",
      "decimals": 9,
      "logoURI": "https://raw.githubusercontent.com/cheesesoda/auss/main/auss.svg",
      "tags": [],
      "extensions": {
        "website": "https://auss.finance/",
        "twitter": "https://twitter.com/ausstoken",
        "serumV3Usdc": "bNbYoc2KawipbXj76BiXbUdf2NcGKWkdp4S9uDvWXB1"
      }
    },
    {
      "chainId": 101,
      "address": "TuLipcqtGVXP9XR62wM8WWCm6a9vhLs7T1uoWBk6FDs",
      "symbol": "TULIP",
      "name": "Tulip",
      "decimals": 6,
      "logoURI": "https://solfarm.io/solfarm-logo.svg",
      "tags": [
        "tulip",
        "solfarm",
        "vaults"
      ],
      "extensions": {
        "website": "https://solfarm.io",
        "twitter": "https://twitter.com/Solfarmio",
        "coingeckoId": "solfarm",
        "serumV3Usdc": "8GufnKq7YnXKhnB3WNhgy5PzU9uvHbaaRrZWQK6ixPxW",
        "waterfallbot": "https://bit.ly/TULIPwaterfall"
      }
    },
    {
      "chainId": 101,
      "address": "5trVBqv1LvHxiSPMsHtEZuf8iN82wbpDcR5Zaw7sWC3s",
      "symbol": "JPYC",
      "name": "JPY Coin",
      "decimals": 6,
      "logoURI": "https://raw.githubusercontent.com/jpycoin/jpyc/main/src/image/jpyc.png",
      "tags": [
        "stablecoin",
        "ethereum"
      ],
      "extensions": {
        "website": "https://jpyc.jp/"
      }
    },
    {
      "chainId": 101,
      "address": "3QuAYThYKFXSmrTcSHsdd7sAxaFBobaCkLy2DBYJLMDs",
      "symbol": "TYNA",
      "name": "wTYNA",
      "decimals": 6,
      "logoURI": "https://raw.githubusercontent.com/M-Igashi/FTX-GAS-Tools/main/icon384.png",
      "tags": [
        "ERC20",
        "ethereum"
      ],
      "extensions": {
        "address": "0x4ae54790c130B21E8CbaCAB011C6170e079e6eF5",
        "bridgeContract": "https://etherscan.io/address/0xeae57ce9cc1984f202e15e038b964bb8bdf7229a",
        "assetContract": "https://etherscan.io/address/0x4ae54790c130B21E8CbaCAB011C6170e079e6eF5",
        "website": "http://lendingbot.s3-website-us-east-1.amazonaws.com/whitepaper.html",
        "twitter": "https://twitter.com/btc_AP"
      }
    },
    {
      "chainId": 101,
      "address": "7zsKqN7Fg2s9VsqAq6XBoiShCVohpGshSUvoWBc6jKYh",
      "symbol": "ARDX",
      "name": "Wrapped ArdCoin (Sollet)",
      "decimals": 2,
      "logoURI": "https://cdn.dex.mn/logo/ardx.png",
      "tags": [
        "wrapped-sollet",
        "ethereum"
      ],
      "extensions": {
        "website": "https://ardcoin.com",
        "coingeckoId": "ardcoin"
      }
    },
    {
      "chainId": 101,
      "address": "7zphtJVjKyECvQkdfxJNPx83MNpPT6ZJyujQL8jyvKcC",
      "symbol": "SSHIB",
      "name": "SolShib",
      "decimals": 9,
      "logoURI": "https://i.ibb.co/0G2sDtr/2021-05-14-09-51-50.jpg",
      "tags": [],
      "extensions": {
        "website": "https://solshib.com/"
      }
    },
    {
      "chainId": 101,
      "address": "HoSWnZ6MZzqFruS1uoU69bU7megzHUv6MFPQ5nqC6Pj2",
      "symbol": "SGI",
      "name": "SolGift",
      "decimals": 9,
      "logoURI": "https://i.ibb.co/t8XMnW8/ICON-2.png",
      "tags": [],
      "extensions": {
        "website": "https://solshib.com/"
      }
    },
    {
      "chainId": 101,
      "address": "GpS9AavHtSUspaBnL1Tu26FWbUAdW8tm3MbacsNvwtGu",
      "symbol": "SOLT",
      "name": "Soltriever",
      "decimals": 9,
      "logoURI": "https://user-images.githubusercontent.com/55430857/118305516-0b1f1000-b523-11eb-8d3b-b4e12e3b4c31.png",
      "tags": [],
      "extensions": {
        "website": "http://soltriever.info/",
        "twitter": "https://twitter.com/_Soltriever"
      }
    },
    {
      "chainId": 101,
      "address": "2QK9vxydd7WoDwvVFT5JSU8cwE9xmbJSzeqbRESiPGMG",
      "symbol": "KEKW",
      "name": "kekwcoin",
      "decimals": 9,
      "logoURI": "https://www.kekw.io/images/logo_final_round_smallFace.png",
      "tags": [],
      "extensions": {
        "website": "https://kekw.io/",
        "twitter": "https://twitter.com/kekwcoin",
        "medium": "https://kekwcoin.medium.com/",
        "discord": "discord.gg/kekw",
        "description": "Kekwcoin is a creative community platform for content creators to monetize their artwork and get financial support from investors.",
        "serumV3Usdc": "N99ngemA29qSKqdDW7kRiZHS7h2wEFpdgRvgE3N2jy6"
      }
    },
    {
      "chainId": 101,
      "address": "qs9Scx8YwNXS6zHYPCnDnyHQcRHg3QwXxpyCXs5tdM8",
      "symbol": "POCO",
      "name": "POWER COIN",
      "decimals": 9,
      "logoURI": "https://cdn.jsdelivr.net/gh/powercoinpoco/powercoinpoco/poco.jpg",
      "tags": [
        "social-token",
        "poco"
      ]
    },
    {
      "chainId": 101,
      "address": "FxCvbCVAtNUEKSiKoF6xt2pWPfpXuYFWYbuQySaRnV5R",
      "symbol": "LOOP",
      "name": "LC Andy Social Token",
      "decimals": 8,
      "logoURI": "https://cdn.jsdelivr.net/gh/aschmidhofer/looptoken/LOOPlogo.jpg",
      "tags": [
        "social-token",
        "loop"
      ]
    },
    {
      "chainId": 101,
      "address": "H5gczCNbrtso6BqGKihF97RaWaxpUEZnFuFUKK4YX3s2",
      "symbol": "BDE",
      "name": "Big Defi Energy",
      "decimals": 9,
      "logoURI": "https://raw.githubusercontent.com/bitcoinoverdose/bitcoinoverdose/main/bde.png",
      "tags": [],
      "extensions": {
        "website": "bigdefienergy.com",
        "twitter": "https://twitter.com/Bigdefi"
      }
    },
    {
      "chainId": 101,
      "address": "cREsCN7KAyXcBG2xZc8qrfNHMRgC3MhTb4n3jBnNysv",
      "symbol": "DWT",
      "name": "DARK WEB TOKEN",
      "decimals": 2,
      "logoURI": "https://cdn.jsdelivr.net/gh/DARK-WEB-TOKEN/DWT-LOGO/logo.png",
      "tags": [
        "MEME"
      ],
      "extensions": {
        "serumV3Usdc": "526WW289h5wibg1Q55sK16CGoNip8H5d2AXVbaAGcUMb",
        "website": "https://www.darkwebtoken.live"
      }
    },
    {
      "chainId": 101,
      "address": "EdGAZ8JyFTFbmVedVTbaAEQRb6bxrvi3AW3kz8gABz2E",
      "symbol": "DOGA",
      "name": "Dogana",
      "decimals": 9,
      "logoURI": "https://i.ibb.co/mRPw35y/doganatoken.png",
      "tags": [],
      "extensions": {
        "twitter": "https://twitter.com/DoganaOfficial",
        "serumV3Usdc": "H1Ywt7nSZkLDb2o3vpA5yupnBc9jr1pXtdjMm4Jgk1ay"
      }
    },
    {
      "chainId": 101,
      "address": "3FoUAsGDbvTD6YZ4wVKJgTB76onJUKz7GPEBNiR5b8wc",
      "symbol": "CHEEMS",
      "name": "Cheems",
      "decimals": 9,
      "logoURI": "https://cheems.co/wp-content/uploads/2021/05/acheems.png",
      "tags": [],
      "extensions": {
        "website": "https://cheems.co/",
        "twitter": "https://twitter.com/theCheemsToken",
        "tggroup": "https://t.me/CheemsOfficial"
      }
    },
    {
      "chainId": 101,
      "address": "AWW5UQfMBnPsTaaxCK7cSEmkj1kbX2zUrqvgKXStjBKx",
      "symbol": "SBFC",
      "name": "SBF Coin",
      "decimals": 6,
      "logoURI": "https://www.sbfcoin.org/images/sbfcoin.png",
      "tags": [
        "utility-token",
        "SBF",
        "sbfcoin",
        "SBFC"
      ],
      "extensions": {
        "website": "https://www.sbfcoin.org/",
        "twitter": "https://twitter.com/sbfcoin"
      }
    },
    {
      "chainId": 101,
      "address": "FRbqQnbuLoMbUG4gtQMeULgCDHyY6YWF9NRUuLa98qmq",
      "symbol": "ECOP",
      "name": "EcoPoo",
      "decimals": 0,
      "logoURI": "https://avatars.githubusercontent.com/u/84185080",
      "tags": [
        "meme"
      ],
      "extensions": {
        "twitter": "https://twitter.com/EcoPoo_Official"
      }
    },
    {
      "chainId": 101,
      "address": "5p2zjqCd1WJzAVgcEnjhb9zWDU7b9XVhFhx4usiyN7jB",
      "symbol": "CATO",
      "name": "CATO",
      "decimals": 9,
      "logoURI": "https://raw.githubusercontent.com/SOL-CAT/SOL-CAT/main/CAT512.jpg",
      "tags": [
        "Meme-Token"
      ],
      "extensions": {
        "website": "https://www.solanacato.com/",
        "twitter": "https://twitter.com/SolanaCATO",
        "telegram": "https://t.me/SolanaCATO",
        "serumV3Usdc": "9fe1MWiKqUdwift3dEpxuRHWftG72rysCRHbxDy6i9xB"
      }
    },
    {
      "chainId": 101,
      "address": "J81fW7aza8wVUG1jjzhExsNMs3MrzwT5WrofgFqMjnSA",
      "symbol": "TOM",
      "name": "Tombili",
      "decimals": 9,
      "logoURI": "https://cryptomindex.com/assets/images/coins/TOM.png",
      "tags": [],
      "extensions": {
        "website": "https://cryptomindex.com",
        "twitter": "https://twitter.com/cryptomindex"
      }
    },
    {
      "chainId": 101,
      "address": "GunpHq4fn9gSSyGbPMYXTzs9nBS8RY88CX1so4V8kCiF",
      "symbol": "FABLE",
      "name": "Fable",
      "decimals": 0,
      "logoURI": "https://raw.githubusercontent.com/fabledev/FableResources/master/fable-finance.png",
      "tags": [],
      "extensions": {
        "website": "https://fable.finance",
        "twitter": "https://twitter.com/fable_finance"
      }
    },
    {
      "chainId": 101,
      "address": "6L5DzH3p1t1PrCrVkudasuUnWbK7Jq9tYwcwWQiV6yd7",
      "symbol": "LZD",
      "name": "Lizard",
      "decimals": 6,
      "logoURI": "https://raw.githubusercontent.com/LZD-sol/lzdsol.io/main/sollizard.png",
      "tags": [],
      "extensions": {
        "website": "https://www.lzdsol.io",
        "twitter": "https://twitter.com/lzd_sol"
      }
    },
    {
      "chainId": 101,
      "address": "EZqcdU8RLu9EChZgrY2BNVg8eovfdGyTiY2bd69EsPgQ",
      "symbol": "FELON",
      "name": "FuckElon",
      "decimals": 0,
      "logoURI": "https://i.ibb.co/yW2zDZ4/E1-Oso-Gt-XEAMUX4l.jpg",
      "tags": [],
      "extensions": {
        "website": "https://fuckelonmusk.godaddysites.com/",
        "twitter": "https://twitter.com/FuckElonMusk8",
        "tgann": "https://t.me/fuckelonmusktoday",
        "tggroup": "https://t.me/joinchat/cgUOCIRSTJ9hZmY1"
      }
    },
    {
      "chainId": 101,
      "address": "HBHMiauecxer5FCzPeXgE2A8ZCf7fQgxxwo4vfkFtC7s",
      "symbol": "SLNDN",
      "name": "Solanadon",
      "decimals": 9,
      "logoURI": "https://avatars.githubusercontent.com/u/84234249?s=400&u=13b4d7cf678ad50ed52d1facff89b032758fd603&v=4",
      "tags": [],
      "extensions": {
        "website": "https://solanadon.com/",
        "twitter": "https://twitter.com/SolanadonCoin",
        "tgann": "https://t.me/solanadonann"
      }
    },
    {
      "chainId": 101,
      "address": "GReBHpMgCadZRij4B111c94cqU9TktvJ45rWZRQ5b1A5",
      "symbol": "PINGU",
      "name": "Penguincoin",
      "decimals": 6,
      "logoURI": "https://www.seekpng.com/png/full/612-6121902_pingu-the-penguin-pingu-cartoon.png",
      "tags": [],
      "extensions": {
        "twitter": "https://twitter.com/penguincoin1"
      }
    },
    {
      "chainId": 101,
      "address": "5WUab7TCvth43Au5vk6wKjchTzWFeyPEUSJE1MPJtTZE",
      "symbol": "KEKN1",
      "name": "KEKW In Solana Tripping",
      "decimals": 0,
      "logoURI": "https://www.kekw.io/images/KEKN1_logo.png",
      "tags": [
        "nft"
      ],
      "extensions": {
        "website": "https://www.kekw.io/",
        "twitter": "https://twitter.com/kekwcoin"
      }
    },
    {
      "chainId": 101,
      "address": "9KEe6o1jRTqFDFBo2AezsskcxBNwuq1rVeVat1Td8zbV",
      "symbol": "MPAD",
      "name": "MercuryPAD Token",
      "decimals": 9,
      "logoURI": "https://i.ibb.co/TvcPsr1/mercury-Pad-Token.png",
      "tags": [
        "MPAD",
        "LaunchPAD"
      ],
      "extensions": {
        "website": "https://mercurypad.com/",
        "twitter": "https://twitter.com/MercuryPad"
      }
    },
    {
      "chainId": 101,
      "address": "4KAFf8ZpNCn1SWLZFo5tbeZsKpVemsobbVZdERWxRvd2",
      "symbol": "SGT",
      "name": "Sangga Token",
      "decimals": 8,
      "logoURI": "https://sgt-info.s3.ap-northeast-2.amazonaws.com/logo/SGT_Logo.png",
      "tags": [],
      "extensions": {
        "website": "https://sanggatalk.io"
      }
    },
    {
      "chainId": 101,
      "address": "Ae1aeYK9WrB2kP29jJU4aUUK7Y1vzsGNZFKoe4BG2h6P",
      "symbol": "OLDNINJA",
      "name": "OLDNINJA",
      "decimals": 0,
      "logoURI": "https://raw.githubusercontent.com/ninjaprotocolsol/ninjaprotocol/main/oldninja-token.png",
      "tags": [],
      "extensions": {
        "website": "https://www.ninjaprotocol.io/oldninja/"
      }
    },
    {
      "chainId": 101,
      "address": "FgX1WD9WzMU3yLwXaFSarPfkgzjLb2DZCqmkx9ExpuvJ",
      "symbol": "NINJA",
      "name": "NINJA",
      "decimals": 6,
      "logoURI": "https://raw.githubusercontent.com/ninjaprotocolsol/ninjaprotocol/main/newninja-token.png",
      "tags": [],
      "extensions": {
        "website": "https://www.ninjaprotocol.io/",
        "serumV3Usdc": "J4oPt5Q3FYxrznkXLkbosAWrJ4rZLqJpGqz7vZUL4eMM"
      }
    },
    {
      "chainId": 101,
      "address": "E6UBhrtvP4gYHAEgoBi8kDU6DrPPmQxTAJvASo4ptNev",
      "symbol": "SOLDOG",
      "name": "SOLDOG",
      "decimals": 0,
      "logoURI": "https://gateway.pinata.cloud/ipfs/QmefHmCHysNDR5aKZ5dKkC4zqhKcgsewMr1c53eSEbMhfZ/soldog.png",
      "tags": [],
      "extensions": {
        "website": "https://solanadog.io",
        "twitter": "https://twitter.com/solanadog"
      }
    },
    {
      "chainId": 102,
      "address": "rz251Qbsa27sL8Y1H7h4qu71j6Q7ukNmskg5ZDhPCg3",
      "symbol": "HIRO",
      "name": "Hiro LaunchDAO",
      "decimals": 6,
      "logoURI": "https://hiro-finance.github.io/assets/logo_small.png",
      "tags": [],
      "extensions": {
        "website": "https://hiro-finance.github.io/",
        "twitter": "https://twitter.com/HiroLaunchdao"
      }
    },
    {
      "chainId": 101,
      "address": "9nusLQeFKiocswDt6NQsiErm1M43H2b8x6v5onhivqKv",
      "symbol": "LLAMA",
      "name": "SOLLAMA",
      "decimals": 1,
      "logoURI": "https://raw.githubusercontent.com/soirt/sollama-brand/main/avatar.jpg",
      "tags": [],
      "extensions": {
        "website": "https://sollama.finance",
        "twitter": "https://twitter.com/SollamaFinance"
      }
    },
    {
      "chainId": 101,
      "address": "BLwTnYKqf7u4qjgZrrsKeNs2EzWkMLqVCu6j8iHyrNA3",
      "symbol": "BOP",
      "name": "Boring Protocol",
      "decimals": 8,
      "logoURI": "https://cloudflare-ipfs.com/ipfs/bafybeihqdesti5rkqfijdstsgxtngb5rsi7uwf4ygz3hkvbbaxfrqshfym",
      "tags": [
        "security-token",
        "utility-token"
      ],
      "extensions": {
        "website": "https://boringprotocol.io",
        "twitter": "https://twitter.com/BoringProtocol",
        "serumV3Usdc": "7MmPwD1K56DthW14P1PnWZ4zPCbPWemGs3YggcT1KzsM"
      }
    },
    {
      "chainId": 101,
      "address": "ER8Xa8YxJLC3CFJgdAxJs46Rdhb7B3MjgbPZsVg1aAFV",
      "symbol": "MOLAMON",
      "name": "MOLAMON",
      "decimals": 0,
      "logoURI": "https://i.ibb.co/cNhCc33/molamon.jpg",
      "tags": [],
      "extensions": {
        "website": "https://moonlana.com/",
        "twitter": "https://twitter.com/xMoonLana",
        "medium": "https://moonlana.medium.com/",
        "imageUrl": "https://gateway.pinata.cloud/ipfs/QmbdEesuzVUMzqaumrZNaWnwnz4WwDvqDyfrFneVDjqr2e/molamonbg.gif",
        "description": "The first $MOLA NFT on Solana Blockchain."
      }
    },
    {
      "chainId": 101,
      "address": "4ezHExHThrwnnoqKcMNbUwcVYXzdkDerHFGfegnTqA2E",
      "symbol": "STUD",
      "name": "SolanaToolsUtilityDapp",
      "decimals": 9,
      "logoURI": "https://pbs.twimg.com/profile_images/1395766787782873092/XvDoI56t_400x400.jpg",
      "tags": [],
      "extensions": {
        "website": "https://www.solanatools.io/"
      }
    },
    {
      "chainId": 101,
      "address": "AZtNYaEAHDBeK5AvdzquZWjc4y8cj5sKWH1keUJGMuPV",
      "symbol": "RESP",
      "name": "RESPECT",
      "decimals": 8,
      "logoURI": "https://static.tildacdn.com/tild3463-3338-4764-b938-363064666431/logo.jpg",
      "tags": [],
      "extensions": {
        "website": "https://respect.cash"
      }
    },
    {
      "chainId": 101,
      "address": "5j6BmiZTfHssaWPT23EQYQci3w57VTw7QypKArQZbSZ9",
      "symbol": "CHAD",
      "name": "ChadTrader Token",
      "decimals": 9,
      "logoURI": "https://gateway.pinata.cloud/ipfs/QmVZYKtcQ6dGuZ3DeWJ9NHjnWCj2bPTJdpKyXnoaP4eHYx",
      "tags": [
        "utility-token"
      ],
      "extensions": {
        "website": "https://chadtrader.io/",
        "twitter": "https://twitter.com/chadtraderio"
      }
    },
    {
      "chainId": 101,
      "address": "GsNzxJfFn6zQdJGeYsupJWzUAm57Ba7335mfhWvFiE9Z",
      "symbol": "DXL",
      "name": "Dexlab",
      "decimals": 6,
      "logoURI": "https://cdn.jsdelivr.net/gh/dexlab-project/assets@master/tokens/solana/dxl/symbol.png",
      "tags": [],
      "extensions": {
        "website": "https://www.dexlab.space/"
      }
    },
    {
      "chainId": 101,
      "address": "APvgd1J98PGW77H1fDa7W7Y4fcbFwWfs71RNyJKuYs1Y",
      "symbol": "FUZ",
      "name": "Fuzzy.One",
      "decimals": 8,
      "logoURI": "https://www.fuzzy.one/static/bf32ac292bb7a4511520dee28b1ce433/50ead/fuz300.webp",
      "tags": [
        "Fuzzy.One",
        "FUZ",
        "Supply chain token"
      ],
      "extensions": {
        "website": "https://www.fuzzy.one/"
      }
    },
    {
      "chainId": 101,
      "address": "6TCbtxs6eYfMKVF9ppTNvbUemW2YnpFig6z1jSqgM16e",
      "symbol": "STRANGE",
      "name": "STRANGE",
      "decimals": 0,
      "logoURI": "https://safepluto.tech/images/strange.png",
      "tags": [
        "utility-token"
      ],
      "extensions": {
        "website": "https://safepluto.tech"
      }
    },
    {
      "chainId": 101,
      "address": "BYNHheaKFX2WRGQTpMZNsM6vAyJXvkeMoMcixKfVKxY9",
      "symbol": "PLUTES",
      "name": "Plutonium",
      "decimals": 0,
      "logoURI": "https://safepluto.tech/images/plutonium.jpg",
      "tags": [
        "utility-token"
      ],
      "extensions": {
        "website": "https://safepluto.tech"
      }
    },
    {
      "chainId": 101,
      "address": "8upjSpvjcdpuzhfR1zriwg5NXkwDruejqNE9WNbPRtyA",
      "symbol": "GRAPE",
      "name": "Grape",
      "decimals": 6,
      "logoURI": "https://www.unlimitedgrapes.com/assets/img/Grape_logo.svg",
      "tags": [],
      "extensions": {
        "website": "https://www.unlimitedgrapes.com/"
      }
    },
    {
      "chainId": 101,
      "address": "7xzovRepzLvXbbpVZLYKzEBhCNgStEv1xpDqf1rMFFKX",
      "symbol": "KERMIT",
      "name": "Kermit",
      "decimals": 8,
      "logoURI": "https://i.imgur.com/4jthhoa.jpg",
      "tags": [
        "utility-token"
      ],
      "extensions": {
        "website": "https://www.kermitfinance.com",
        "twitter": "https://twitter.com/KermitFinance"
      }
    },
    {
      "chainId": 101,
      "address": "3VhB8EAL8dZ457SiksLPpMUR1pyACpbNh5rTjQUEVCcH",
      "symbol": "TUTL",
      "name": "TurtleTraders",
      "decimals": 8,
      "logoURI": "https://raw.githubusercontent.com/turtletraders777/logo/main/3mdPjV6M_400x400.jpg",
      "tags": [
        "social-token",
        "Turtles"
      ],
      "extensions": {
        "twitter": "https://twitter.com/Turtletraders1"
      }
    },
    {
      "chainId": 101,
      "address": "8tbAqS4dFNEeC6YGWpNnusc3JcxoFLMiiLPyHctgGYFe",
      "symbol": "PIPANA",
      "name": "Pipana",
      "decimals": 10,
      "logoURI": "https://pip.monster/img/pipana.jpg",
      "tags": [],
      "extensions": {
        "website": "https://pip.monster",
        "twitter": "https://twitter.com/itspipana"
      }
    },
    {
      "chainId": 101,
      "address": "8s9FCz99Wcr3dHpiauFRi6bLXzshXfcGTfgQE7UEopVx",
      "symbol": "CKC",
      "name": "ChikinCoin",
      "decimals": 6,
      "logoURI": "https://raw.githubusercontent.com/ChikinDeveloper/ChikinCoin/master/assets/logo_circle.svg",
      "tags": [],
      "extensions": {
        "website": "https://www.chikin.run",
        "twitter": "https://twitter.com/ChikinDev"
      }
    },
    {
      "chainId": 101,
      "address": "ATxXyewb1cXThrQFmwHUy4dtPTErfsuqkg7JcUXgLgqo",
      "symbol": "SPW",
      "name": "SpiderSwap",
      "decimals": 8,
      "logoURI": "https://uploads-ssl.webflow.com/609eaacb79ed7ff3aac62fc7/60a5550c33ac676ec5f605ca_Untitled%20Design%20(5).png",
      "tags": [],
      "extensions": {
        "website": "https://www.spiderswap.org",
        "twitter": "https://twitter.com/Spider_swap"
      }
    },
    {
      "chainId": 101,
      "address": "BrwgXmUtNd32dTKdP5teie68EmBnjGq8Wp3MukHehUBY",
      "symbol": "GSTONKS",
      "name": "Gamestonks",
      "decimals": 6,
      "logoURI": "https://i.imgur.com/Dul0KcC_d.webp?maxwidth=640&shape=thumb&fidelity=medium",
      "tags": [],
      "extensions": {
        "website": "https://www.game-stonks.com/"
      }
    },
    {
      "chainId": 101,
      "address": "HAgX1HSfok8DohiNCS54FnC2UJkDSrRVnT38W3iWFwc8",
      "symbol": "MEOW",
      "name": "SOL-CATS",
      "decimals": 9,
      "logoURI": "https://raw.githubusercontent.com/SOLCATS/SOLCATS/main/solcats%20logo.jpg",
      "tags": [],
      "extensions": {
        "website": "https://www.solcats.xyz",
        "twitter": "https://twitter.com/solcat777"
      }
    },
    {
      "chainId": 101,
      "address": "Gro98oTmXxCVX8HKr3q2tMnP5ztoC77q6KehFDnAB983",
      "symbol": "SOLMO",
      "name": "SolMoon",
      "decimals": 4,
      "logoURI": "https://i.ibb.co/MSMcv41/Sol-Moon-logo.png",
      "tags": [],
      "extensions": {
        "website": "https://www.solmoon.co",
        "twitter": "https://twitter.com/solmoonfinance"
      }
    },
    {
      "chainId": 101,
      "address": "2wBXHm4oxmed7ZoDkPL4DU8BuRfMYkubVu8T4N38vXdb",
      "symbol": "MSC",
      "name": "MasterCoin",
      "decimals": 9,
      "logoURI": "https://i.ibb.co/vXLmH7R/2mastercoinlogo-Twitter.png",
      "tags": [],
      "extensions": {
        "website": "https://mastercoin.site",
        "twitter": "https://twitter.com/MasterCoin_",
        "discord": "https://t.co/CXZN9Ncd6Q?amp=1",
        "medium": "https://medium.com/@mastercoin-eu"
      }
    },
    {
      "chainId": 101,
      "address": "8b9mQo6ZU2rwZQgSFqGNQvXzrUSHDTRpKSKi9XXdGmqN",
      "symbol": "CHANGPENGUIN",
      "name": "CHANGPENGUIN",
      "decimals": 6,
      "logoURI": "https://img1.wsimg.com/isteam/ip/0806e069-1a1b-438a-aa86-7765c335fac8/penguin%20logo%2011.png",
      "tags": [],
      "extensions": {
        "website": "https://artbomb.xyz"
      }
    },
    {
      "chainId": 101,
      "address": "3KnVxWhoYdc9UwDr5WMVkZp2LpF7gnojg7We7MUd6ixQ",
      "symbol": "WOLFE",
      "name": "Wolfecoin",
      "decimals": 9,
      "logoURI": "https://i.imgur.com/P2tzH5u.png",
      "tags": [],
      "extensions": {
        "website": "https://www.wolfecoin.online/"
      }
    },
    {
      "chainId": 101,
      "address": "BxHJqGtC629c55swCqWXFGA2rRF1igbbTmh22H8ePUWG",
      "symbol": "PGNT",
      "name": "PigeonSol Token",
      "decimals": 4,
      "logoURI": "https://cdn.jsdelivr.net/gh/PigeonSolToken/pigeonsol/logo.png",
      "tags": [],
      "extensions": {
        "website": "https://pigeonsol.xyz",
        "twitter": "https://twitter.com/PigeonSol"
      }
    },
    {
      "chainId": 101,
      "address": "51tMb3zBKDiQhNwGqpgwbavaGH54mk8fXFzxTc1xnasg",
      "symbol": "APEX",
      "name": "APEX",
      "decimals": 9,
      "logoURI": "https://apexit.finance/images/apex.png",
      "tags": [],
      "extensions": {
        "website": "https://apexit.finance/",
        "twitter": "https://twitter.com/apeXit_finance",
        "discord": "https://discord.gg/aASQy2dWsN",
        "tggroup": "https://t.me/apexit_finance"
      }
    },
    {
      "chainId": 101,
      "address": "4NPzwMK2gfgQ6rTv8x4EE1ZvKW6MYyYTSrAZCx7zxyaX",
      "symbol": "KLB",
      "name": "Black Label",
      "decimals": 0,
      "logoURI": "https://raw.githubusercontent.com/klbtoken/klbtoken/main/klbtoken.svg",
      "tags": [],
      "extensions": {
        "website": "https://klbtoken.com",
        "twitter": "https://twitter.com/klbtoken",
        "serumV3Usdc": "AVC5hkVjWqRzD9RXXwjcNiVAAR2rUvDGwhqoCd2TQNY8"
      }
    },
    {
      "chainId": 101,
      "address": "5v6tZ1SiAi7G8Qg4rBF1ZdAn4cn6aeQtefewMr1NLy61",
      "symbol": "SOLD",
      "name": "Solanax",
      "decimals": 9,
      "logoURI": "https://solanax.org/images/icon.png",
      "tags": [],
      "extensions": {
        "website": "https://solanax.org",
        "twitter": "https://twitter.com/Solanaxorg",
        "telegram": "https://t.me/solanaxcommunity"
      }
    },
    {
      "chainId": 101,
      "address": "3RSafdgu7P2smSGHJvSGQ6kZVkcErZXfZTtynJYboyAu",
      "symbol": "SINE",
      "name": "SINE",
      "decimals": 4,
      "logoURI": "https://raw.githubusercontent.com/sinetoken/public/main/icon/circle_icon/circle_icon.svg",
      "tags": [
        "security-token",
        "utility-token"
      ],
      "extensions": {
        "website": "https://solainetwork.com/",
        "twitter": "https://twitter.com/SolAiNetwork"
      }
    },
    {
      "chainId": 101,
      "address": "guppyrZyEX9iTPSu92pi8T71Zka7xd6PrsTJrXRW6u1",
      "symbol": "GUPPY",
      "name": "Orca Guppy Collectible",
      "decimals": 0,
      "logoURI": "https://cdn.jsdelivr.net/gh/solana-labs/token-list@main/assets/mainnet/DjVE6JNiYqPL2QXyCUUh8rNjHrbz9hXHNYt99MQ59qw1/guppy.png",
      "tags": [
        "nft"
      ],
      "extensions": {
        "website": "https://www.orca.so",
        "twitter": "https://twitter.com/orca_so"
      }
    },
    {
      "chainId": 101,
      "address": "whaLeHav12EhGK19u6kKbLRwC9E1EATGnm6MWbBCcUW",
      "symbol": "WHALE",
      "name": "Orca Whale Collectible",
      "decimals": 0,
      "logoURI": "https://cdn.jsdelivr.net/gh/solana-labs/token-list@main/assets/mainnet/DjVE6JNiYqPL2QXyCUUh8rNjHrbz9hXHNYt99MQ59qw1/whale.png",
      "tags": [
        "nft"
      ],
      "extensions": {
        "website": "https://www.orca.so",
        "twitter": "https://twitter.com/orca_so"
      }
    },
    {
      "chainId": 101,
      "address": "kLwhLkZRt6CadPHRBsgfhRCKXX426WMBnhoGozTduvk",
      "symbol": "KILLER-WHALE",
      "name": "Orca Killer Whale Collectible",
      "decimals": 0,
      "logoURI": "https://cdn.jsdelivr.net/gh/solana-labs/token-list@main/assets/mainnet/DjVE6JNiYqPL2QXyCUUh8rNjHrbz9hXHNYt99MQ59qw1/killer_whale.png",
      "tags": [
        "nft"
      ],
      "extensions": {
        "website": "https://www.orca.so",
        "twitter": "https://twitter.com/orca_so"
      }
    },
    {
      "chainId": 101,
      "address": "star2pH7rVWscs743JGdCAL8Lc9nyJeqx7YQXkGUnWf",
      "symbol": "STARFISH",
      "name": "Orca Starfish Collectible",
      "decimals": 6,
      "logoURI": "https://cdn.jsdelivr.net/gh/solana-labs/token-list@main/assets/mainnet/DjVE6JNiYqPL2QXyCUUh8rNjHrbz9hXHNYt99MQ59qw1/starfish.png",
      "tags": [
        "nft"
      ],
      "extensions": {
        "website": "https://www.orca.so",
        "twitter": "https://twitter.com/orca_so"
      }
    },
    {
      "chainId": 101,
      "address": "cLownTTaiiQMoyMmFjfmSGowi8HyNhCtTLFcrNKnqX6",
      "symbol": "CLOWNFISH",
      "name": "Orca Clownfish Collectible",
      "decimals": 0,
      "logoURI": "https://cdn.jsdelivr.net/gh/solana-labs/token-list@main/assets/mainnet/DjVE6JNiYqPL2QXyCUUh8rNjHrbz9hXHNYt99MQ59qw1/clownfish.png",
      "tags": [
        "nft"
      ],
      "extensions": {
        "website": "https://www.orca.so",
        "twitter": "https://twitter.com/orca_so"
      }
    },
    {
      "chainId": 101,
      "address": "ECFcUGwHHMaZynAQpqRHkYeTBnS5GnPWZywM8aggcs3A",
      "symbol": "SOL/USDC",
      "name": "Orca SOL/USDC LP Token",
      "decimals": 9,
      "logoURI": "https://cdn.jsdelivr.net/gh/solana-labs/token-list@main/assets/mainnet/DjVE6JNiYqPL2QXyCUUh8rNjHrbz9hXHNYt99MQ59qw1/logo.png",
      "tags": [
        "lp-token"
      ],
      "extensions": {
        "website": "https://www.orca.so",
        "twitter": "https://twitter.com/orca_so"
      }
    },
    {
      "chainId": 101,
      "address": "3H5XKkE9uVvxsdrFeN4BLLGCmohiQN6aZJVVcJiXQ4WC",
      "symbol": "USDC/USDT",
      "name": "Orca USDC/USDT LP Token",
      "decimals": 9,
      "logoURI": "https://cdn.jsdelivr.net/gh/solana-labs/token-list@main/assets/mainnet/DjVE6JNiYqPL2QXyCUUh8rNjHrbz9hXHNYt99MQ59qw1/logo.png",
      "tags": [
        "lp-token"
      ],
      "extensions": {
        "website": "https://www.orca.so",
        "twitter": "https://twitter.com/orca_so"
      }
    },
    {
      "chainId": 101,
      "address": "8qNqTaKKbdZuzQPWWXy5wNVkJh54ex8zvvnEnTFkrKMP",
      "symbol": "USDC/USDT-SRM",
      "name": "Orca USDC/USDT-SRM LP Token",
      "decimals": 9,
      "logoURI": "https://cdn.jsdelivr.net/gh/solana-labs/token-list@main/assets/mainnet/DjVE6JNiYqPL2QXyCUUh8rNjHrbz9hXHNYt99MQ59qw1/logo.png",
      "tags": [
        "lp-token"
      ],
      "extensions": {
        "website": "https://www.orca.so",
        "twitter": "https://twitter.com/orca_so"
      }
    },
    {
      "chainId": 101,
      "address": "7TYb32qkwYosUQfUspU45cou7Bb3nefJocVMFX2mEGTT",
      "symbol": "ETH/USDC",
      "name": "Orca ETH/USDC LP Token",
      "decimals": 9,
      "logoURI": "https://cdn.jsdelivr.net/gh/solana-labs/token-list@main/assets/mainnet/DjVE6JNiYqPL2QXyCUUh8rNjHrbz9hXHNYt99MQ59qw1/logo.png",
      "tags": [
        "lp-token"
      ],
      "extensions": {
        "website": "https://www.orca.so",
        "twitter": "https://twitter.com/orca_so"
      }
    },
    {
      "chainId": 101,
      "address": "EhBAmhkgEsMa8McFB5bpqZaRpZvGBBJ4jN59T5xToPdG",
      "symbol": "ETH/USDT-SRM",
      "name": "Orca ETH/USDT-SRM LP Token",
      "decimals": 9,
      "logoURI": "https://cdn.jsdelivr.net/gh/solana-labs/token-list@main/assets/mainnet/DjVE6JNiYqPL2QXyCUUh8rNjHrbz9hXHNYt99MQ59qw1/logo.png",
      "tags": [
        "lp-token"
      ],
      "extensions": {
        "website": "https://www.orca.so",
        "twitter": "https://twitter.com/orca_so"
      }
    },
    {
      "chainId": 101,
      "address": "8pFwdcuXM7pvHdEGHLZbUR8nNsjj133iUXWG6CgdRHk2",
      "symbol": "BTC/ETH",
      "name": "Orca BTC/ETH LP Token",
      "decimals": 9,
      "logoURI": "https://cdn.jsdelivr.net/gh/solana-labs/token-list@main/assets/mainnet/DjVE6JNiYqPL2QXyCUUh8rNjHrbz9hXHNYt99MQ59qw1/logo.png",
      "tags": [
        "lp-token"
      ],
      "extensions": {
        "website": "https://www.orca.so",
        "twitter": "https://twitter.com/orca_so"
      }
    },
    {
      "chainId": 101,
      "address": "7bb88DAnQY7LSoWEuqezCcbk4vutQbuRqgJMqpX8h6dL",
      "symbol": "ETH/SOL",
      "name": "Orca ETH/SOL LP Token",
      "decimals": 9,
      "logoURI": "https://cdn.jsdelivr.net/gh/solana-labs/token-list@main/assets/mainnet/DjVE6JNiYqPL2QXyCUUh8rNjHrbz9hXHNYt99MQ59qw1/logo.png",
      "tags": [
        "lp-token"
      ],
      "extensions": {
        "website": "https://www.orca.so",
        "twitter": "https://twitter.com/orca_so"
      }
    },
    {
      "chainId": 101,
      "address": "GWEmABT4rD3sGhyghv9rKbfdiaFe5uMHeJqr6hhu3XvA",
      "symbol": "RAY/SOL",
      "name": "Orca RAY/SOL LP Token",
      "decimals": 9,
      "logoURI": "https://cdn.jsdelivr.net/gh/solana-labs/token-list@main/assets/mainnet/DjVE6JNiYqPL2QXyCUUh8rNjHrbz9hXHNYt99MQ59qw1/logo.png",
      "tags": [
        "lp-token"
      ],
      "extensions": {
        "website": "https://www.orca.so",
        "twitter": "https://twitter.com/orca_so"
      }
    },
    {
      "chainId": 101,
      "address": "BmZNYGt7aApGTUUxAQUYsW64cMbb6P7uniokCWaptj4D",
      "symbol": "SOL/USDT",
      "name": "Orca SOL/USDT LP Token",
      "decimals": 9,
      "logoURI": "https://cdn.jsdelivr.net/gh/solana-labs/token-list@main/assets/mainnet/DjVE6JNiYqPL2QXyCUUh8rNjHrbz9hXHNYt99MQ59qw1/logo.png",
      "tags": [
        "lp-token"
      ],
      "extensions": {
        "website": "https://www.orca.so",
        "twitter": "https://twitter.com/orca_so"
      }
    },
    {
      "chainId": 101,
      "address": "E4cthfUFaDd4x5t1vbeBNBHm7isqhM8kapthPzPJz1M2",
      "symbol": "SOL/USDT-SRM",
      "name": "Orca SOL/USDT-SRM LP Token",
      "decimals": 9,
      "logoURI": "https://cdn.jsdelivr.net/gh/solana-labs/token-list@main/assets/mainnet/DjVE6JNiYqPL2QXyCUUh8rNjHrbz9hXHNYt99MQ59qw1/logo.png",
      "tags": [
        "lp-token"
      ],
      "extensions": {
        "website": "https://www.orca.so",
        "twitter": "https://twitter.com/orca_so"
      }
    },
    {
      "chainId": 101,
      "address": "6ojPekCSQimAjDjaMApLvh3jF6wnZeNEVRVVoGNzEXvV",
      "symbol": "SOL/SRM",
      "name": "Orca SOL/SRM LP Token",
      "decimals": 9,
      "logoURI": "https://cdn.jsdelivr.net/gh/solana-labs/token-list@main/assets/mainnet/DjVE6JNiYqPL2QXyCUUh8rNjHrbz9hXHNYt99MQ59qw1/logo.png",
      "tags": [
        "lp-token"
      ],
      "extensions": {
        "website": "https://www.orca.so",
        "twitter": "https://twitter.com/orca_so"
      }
    },
    {
      "chainId": 101,
      "address": "YJRknE9oPhUMtq1VvhjVzG5WnRsjQtLsWg3nbaAwCQ5",
      "symbol": "FTT/SOL",
      "name": "Orca FTT/SOL LP Token",
      "decimals": 9,
      "logoURI": "https://cdn.jsdelivr.net/gh/solana-labs/token-list@main/assets/mainnet/DjVE6JNiYqPL2QXyCUUh8rNjHrbz9hXHNYt99MQ59qw1/logo.png",
      "tags": [
        "lp-token"
      ],
      "extensions": {
        "website": "https://www.orca.so",
        "twitter": "https://twitter.com/orca_so"
      }
    },
    {
      "chainId": 101,
      "address": "C9PKvetJPrrPD53PR2aR8NYtVZzucCRkHYzcFXbZXEqu",
      "symbol": "KIN/SOL",
      "name": "Orca KIN/SOL LP Token",
      "decimals": 9,
      "logoURI": "https://cdn.jsdelivr.net/gh/solana-labs/token-list@main/assets/mainnet/DjVE6JNiYqPL2QXyCUUh8rNjHrbz9hXHNYt99MQ59qw1/logo.png",
      "tags": [
        "lp-token"
      ],
      "extensions": {
        "website": "https://www.orca.so",
        "twitter": "https://twitter.com/orca_so"
      }
    },
    {
      "chainId": 101,
      "address": "6SfhBAmuaGf9p3WAxeHJYCWMABnYUMrdzNdK5Stvvj4k",
      "symbol": "ROPE/SOL",
      "name": "Orca ROPE/SOL LP Token",
      "decimals": 9,
      "logoURI": "https://cdn.jsdelivr.net/gh/solana-labs/token-list@main/assets/mainnet/DjVE6JNiYqPL2QXyCUUh8rNjHrbz9hXHNYt99MQ59qw1/logo.png",
      "tags": [
        "lp-token"
      ],
      "extensions": {
        "website": "https://www.orca.so",
        "twitter": "https://twitter.com/orca_so"
      }
    },
    {
      "chainId": 101,
      "address": "9r1n79TmerAgQJboUT8QvrChX3buZBfuSrBTtYM1cW4h",
      "symbol": "SOL/STEP",
      "name": "Orca SOL/STEP LP Token",
      "decimals": 9,
      "logoURI": "https://cdn.jsdelivr.net/gh/solana-labs/token-list@main/assets/mainnet/DjVE6JNiYqPL2QXyCUUh8rNjHrbz9hXHNYt99MQ59qw1/logo.png",
      "tags": [
        "lp-token"
      ],
      "extensions": {
        "website": "https://www.orca.so",
        "twitter": "https://twitter.com/orca_so"
      }
    },
    {
      "chainId": 101,
      "address": "ELLELFtgvWBgLkdY9EFx4Vb3SLNj4DJEhzZLWy1wCh4Y",
      "symbol": "OXY/SOL",
      "name": "Orca OXY/SOL LP Token",
      "decimals": 9,
      "logoURI": "https://cdn.jsdelivr.net/gh/solana-labs/token-list@main/assets/mainnet/DjVE6JNiYqPL2QXyCUUh8rNjHrbz9hXHNYt99MQ59qw1/logo.png",
      "tags": [
        "lp-token"
      ],
      "extensions": {
        "website": "https://www.orca.so",
        "twitter": "https://twitter.com/orca_so"
      }
    },
    {
      "chainId": 101,
      "address": "BXM9ph4AuhCUzf94HQu5FnfeVThKj5oyrnb1krY1zax5",
      "symbol": "MER/SOL",
      "name": "Orca MER/SOL LP Token",
      "decimals": 9,
      "logoURI": "https://cdn.jsdelivr.net/gh/solana-labs/token-list@main/assets/mainnet/DjVE6JNiYqPL2QXyCUUh8rNjHrbz9hXHNYt99MQ59qw1/logo.png",
      "tags": [
        "lp-token"
      ],
      "extensions": {
        "website": "https://www.orca.so",
        "twitter": "https://twitter.com/orca_so"
      }
    },
    {
      "chainId": 101,
      "address": "FJ9Q9ojA7vdf5rFbcTc6dd7D3nLpwSxdtFSE8cwfuvqt",
      "symbol": "FIDA/SOL",
      "name": "Orca FIDA/SOL LP Token",
      "decimals": 9,
      "logoURI": "https://cdn.jsdelivr.net/gh/solana-labs/token-list@main/assets/mainnet/DjVE6JNiYqPL2QXyCUUh8rNjHrbz9hXHNYt99MQ59qw1/logo.png",
      "tags": [
        "lp-token"
      ],
      "extensions": {
        "website": "https://www.orca.so",
        "twitter": "https://twitter.com/orca_so"
      }
    },
    {
      "chainId": 101,
      "address": "EHkfnhKLLTUqo1xMZLxhM9EusEgpN6RXPpZsGpUsewaa",
      "symbol": "MAPS/SOL",
      "name": "Orca MAPS/SOL LP Token",
      "decimals": 9,
      "logoURI": "https://cdn.jsdelivr.net/gh/solana-labs/token-list@main/assets/mainnet/DjVE6JNiYqPL2QXyCUUh8rNjHrbz9hXHNYt99MQ59qw1/logo.png",
      "tags": [
        "lp-token"
      ],
      "extensions": {
        "website": "https://www.orca.so",
        "twitter": "https://twitter.com/orca_so"
      }
    },
    {
      "chainId": 101,
      "address": "9rguDaKqTrVjaDXafq6E7rKGn7NPHomkdb8RKpjKCDm2",
      "symbol": "SAMO/SOL",
      "name": "Orca SAMO/SOL LP Token",
      "decimals": 9,
      "logoURI": "https://cdn.jsdelivr.net/gh/solana-labs/token-list@main/assets/mainnet/DjVE6JNiYqPL2QXyCUUh8rNjHrbz9hXHNYt99MQ59qw1/logo.png",
      "tags": [
        "lp-token"
      ],
      "extensions": {
        "website": "https://www.orca.so",
        "twitter": "https://twitter.com/orca_so"
      }
    },
    {
      "chainId": 101,
      "address": "2697FyJ4vD9zwAVPr33fdVPDv54pyZZiBv9S2AoKMyQf",
      "symbol": "COPE/SOL",
      "name": "Orca COPE/SOL LP Token",
      "decimals": 9,
      "logoURI": "https://cdn.jsdelivr.net/gh/solana-labs/token-list@main/assets/mainnet/DjVE6JNiYqPL2QXyCUUh8rNjHrbz9hXHNYt99MQ59qw1/logo.png",
      "tags": [
        "lp-token"
      ],
      "extensions": {
        "website": "https://www.orca.so",
        "twitter": "https://twitter.com/orca_so"
      }
    },
    {
      "chainId": 101,
      "address": "HEhMLvpSdPviukafKwVN8BnBUTamirptsQ6Wxo5Cyv8s",
      "symbol": "FTR",
      "name": "Future",
      "decimals": 9,
      "logoURI": "http://future-ftr.io/images/logo.png",
      "tags": [],
      "extensions": {
        "website": "https://future-ftr.io",
        "twitter": "https://twitter.com/ftr_finance"
      }
    },
    {
      "chainId": 101,
      "address": "6oJ8Mp1VnKxN5MvGf9LfpeaRvTv8N1xFbvtdEbLLWUDT",
      "symbol": "ESC",
      "name": "ESCoin",
      "decimals": 9,
      "logoURI": "https://escoin.company/img/escoin_icon.png",
      "tags": [],
      "extensions": {
        "website": "https://escoin.company/",
        "twitter": "https://twitter.com/coin_esc"
      }
    },
    {
      "chainId": 101,
      "address": "Da1jboBKU3rqXUqPL3L3BxJ8e67ogVgVKcqy4rWsS7LC",
      "symbol": "UBE",
      "name": "UBE Token",
      "decimals": 10,
      "logoURI": "https://cdn.jsdelivr.net/gh/donfrancisco/ubetoken/UBE.png",
      "tags": [],
      "extensions": {
        "website": "https://www.ubetoken.com",
        "twitter": "https://twitter.com/ube_token"
      }
    },
    {
      "chainId": 101,
      "address": "CDJWUqTcYTVAKXAVXoQZFes5JUFc7owSeq7eMQcDSbo5",
      "symbol": "renBTC",
      "name": "renBTC",
      "decimals": 8,
      "logoURI": "https://www.dropbox.com/s/5xjuqm9hqosof7g/renBTC.png?dl=1",
      "tags": [],
      "extensions": {
        "coingeckoId": "renbtc",
        "website": "https://renproject.io/"
      }
    },
    {
      "chainId": 101,
      "address": "G1a6jxYz3m8DVyMqYnuV7s86wD4fvuXYneWSpLJkmsXj",
      "symbol": "renBCH",
      "name": "renBCH",
      "decimals": 8,
      "logoURI": "https://www.dropbox.com/s/1037etkko9il55n/renBCH-01.png?dl=1",
      "tags": [],
      "extensions": {
        "coingeckoId": "renbch",
        "website": "https://renproject.io/"
      }
    },
    {
      "chainId": 101,
      "address": "FKJvvVJ242tX7zFtzTmzqoA631LqHh4CdgcN8dcfFSju",
      "symbol": "renDGB",
      "name": "renDGB",
      "decimals": 8,
      "logoURI": "https://www.dropbox.com/s/ganf2eac9ujnsbp/renDGB.png?dl=1",
      "tags": [],
      "extensions": {
        "website": "https://renproject.io/"
      }
    },
    {
      "chainId": 101,
      "address": "ArUkYE2XDKzqy77PRRGjo4wREWwqk6RXTfM9NeqzPvjU",
      "symbol": "renDOGE",
      "name": "renDOGE",
      "decimals": 8,
      "logoURI": "https://www.dropbox.com/s/0c2myp08jrr6mq7/renDOGE.png?dl=1",
      "tags": [],
      "extensions": {
        "coingeckoId": "rendoge",
        "website": "https://renproject.io/"
      }
    },
    {
      "chainId": 101,
      "address": "8wv2KAykQstNAj2oW6AHANGBiFKVFhvMiyyzzjhkmGvE",
      "symbol": "renLUNA",
      "name": "renLUNA",
      "decimals": 6,
      "logoURI": "https://www.dropbox.com/s/enlononu571dtn4/renLUNA.png?dl=1",
      "tags": [],
      "extensions": {
        "website": "https://renproject.io/"
      }
    },
    {
      "chainId": 101,
      "address": "E99CQ2gFMmbiyK2bwiaFNWUUmwz4r8k2CVEFxwuvQ7ue",
      "symbol": "renZEC",
      "name": "renZEC",
      "decimals": 8,
      "logoURI": "https://www.dropbox.com/s/co3ube4dp3ls68n/renZEC.png?dl=1",
      "tags": [],
      "extensions": {
        "coingeckoId": "renzec",
        "website": "https://renproject.io/"
      }
    },
    {
      "chainId": 101,
      "address": "GkXP719hnhLtizWHcQyGVYajuJqVsJJ6fyeUob9BPCFC",
      "symbol": "KROWZ",
      "name": "Mike Krow's Official Best Friend Super Kawaii Kasu Token",
      "decimals": 8,
      "logoURI": "https://cdn.jsdelivr.net/gh/mikekrow/KrowzToken/krowz_token.png",
      "tags": [
        "social-token",
        "krowz"
      ],
      "extensions": {
        "website": "https://mikekrow.com/",
        "twitter": "https://twitter.com/space_asylum"
      }
    },
    {
      "chainId": 101,
      "address": "6kwTqmdQkJd8qRr9RjSnUX9XJ24RmJRSrU1rsragP97Y",
      "symbol": "SAIL",
      "name": "SAIL",
      "decimals": 6,
      "logoURI": "https://cloudflare-ipfs.com/ipfs/QmPcQfofQNfiv36EAsGQrgAhiPbqGf17i1Cz648JhXFW9m/logo_solana_sail_v2.png",
      "tags": [
        "utility-token"
      ],
      "extensions": {
        "website": "https://www.solanasail.com",
        "twitter": "https://twitter.com/SolanaSail"
      }
    },
    {
      "chainId": 101,
      "address": "E5ndSkaB17Dm7CsD22dvcjfrYSDLCxFcMd6z8ddCk5wp",
      "symbol": "CCAI",
      "name": "Cryptocurrencies.Ai",
      "decimals": 9,
      "logoURI": "https://cryptocurrencies.ai/logo.png",
      "tags": [],
      "extensions": {
        "website": "https://ccai.cryptocurrencies.ai",
        "twitter": "https://twitter.com/CCAI_Official",
        "serumV3Usdc": "7gZNLDbWE73ueAoHuAeFoSu7JqmorwCLpNTBXHtYSFTa"
      }
    },
    {
      "chainId": 101,
      "address": "7LmGzEgnQZTxxeCThgxsv3xe4JQmiy9hxEGBPCF66KgH",
      "symbol": "SNEK",
      "name": "Snek Coin",
      "decimals": 0,
      "logoURI": "https://raw.githubusercontent.com/snekcoin/SnekCoin/main/The%20Snek%20Coin.png",
      "tags": [],
      "extensions": {
        "twitter": "https://twitter.com/snekcoin"
      }
    },
    {
      "chainId": 101,
      "address": "AhRozpV8CDLJ5z9k8CJWF4P12MVvxdnnU2y2qUhUuNS5",
      "symbol": "ARK",
      "name": "Sol.Ark",
      "decimals": 8,
      "logoURI": "https://i.ibb.co/JyJ9kf0/Logo-1.png",
      "tags": [
        "meme"
      ],
      "extensions": {
        "website": "https://www.solark.xyz/",
        "twitter": "https://twitter.com/SOLARK67275852"
      }
    },
    {
      "chainId": 101,
      "address": "ss26ybWnrhSYbGBjDT9bEwRiyAVUgiKCbgAfFkksj4R",
      "symbol": "SS2",
      "name": "POH",
      "decimals": 0,
      "logoURI": "https://www.sol-talk.com/logo192.png",
      "tags": [
        "nft"
      ],
      "extensions": {
        "website": "https://www.sol-talk.com/sol-survivor",
        "twitter": "https://twitter.com/sol__survivor"
      }
    },
    {
      "chainId": 101,
      "address": "6dGR9kAt499jzsojDHCvDArKxpTarNbhdSkiS7jeMAib",
      "symbol": "AKI",
      "name": "AKIHIGE Token",
      "decimals": 6,
      "logoURI": "https://cdn.jsdelivr.net/gh/josh-a81/AKI/AKItokenlogo.jpg",
      "tags": [
        "aki"
      ]
    },
    {
      "chainId": 101,
      "address": "SCYfrGCw8aDiqdgcpdGjV6jp4UVVQLuphxTDLNWu36f",
      "symbol": "SCY",
      "name": "Synchrony",
      "decimals": 9,
      "logoURI": "https://raw.githubusercontent.com/synchrony-labs/synchrony-assets/main/SYNCHRONY-LOGO.png",
      "tags": [],
      "extensions": {
        "website": "https://synchrony.fi",
        "twitter": "https://twitter.com/SynchronyFi"
      }
    },
    {
      "chainId": 101,
      "address": "BKMWPkPS8jXw59ezYwK2ueNTZRF4m8MYHDjh9HwUmkQ7",
      "symbol": "SDC",
      "name": "SandDollarClassic",
      "decimals": 9,
      "logoURI": "https://pbs.twimg.com/profile_images/1209342834513498113/YXkq2fAE_400x400.jpg",
      "tags": [
        "utility-token"
      ],
      "extensions": {
        "website": "https://sanddollar.bs",
        "twitter": "https://twitter.com/SandDollar_BS"
      }
    },
    {
      "chainId": 101,
      "address": "3aEb4KJTWxaqKBXADw5qkAjG9K1AoLhR4CrDH6HCpGCo",
      "symbol": "SMB",
      "name": "Solana Monkey Business",
      "decimals": 9,
      "logoURI": "https://cdn.jsdelivr.net/gh/SolanaMonkeyBusiness/smbproject/token/SMB.png",
      "tags": [],
      "extensions": {
        "medium": "https://solanambs.medium.com/",
        "website": "https://solanamonkey.business/",
        "twitter": "https://twitter.com/SolanaMBS"
      }
    },
    {
      "chainId": 101,
      "address": "E7WqtfRHcY8YW8z65u9WmD7CfMmvtrm2qPVicSzDxLaT",
      "symbol": "PPUG",
      "name": "PizzaPugCoin",
      "decimals": 9,
      "logoURI": "https://i.imgur.com/kfycD0N.png",
      "tags": [],
      "extensions": {
        "website": "https://www.pizzapugcoin.com",
        "twitter": "https://twitter.com/pizzapugcoin"
      }
    },
    {
      "chainId": 101,
      "address": "FZgL5motNWEDEa24xgfSdBDfXkB9Ru9KxfEsey9S58bb",
      "symbol": "VCC",
      "name": "VentureCapital",
      "decimals": 6,
      "logoURI": "https://www.vcc.finance/bird.svg",
      "tags": [
        "venture capital",
        "liquidator",
        "IDO",
        "incubator"
      ],
      "extensions": {
        "website": "https://www.vcc.finance/",
        "twitter": "https://twitter.com/vcc_finance"
      }
    },
    {
      "chainId": 101,
      "address": "4TGxgCSJQx2GQk9oHZ8dC5m3JNXTYZHjXumKAW3vLnNx",
      "symbol": "OXS",
      "name": "Oxbull Sol",
      "decimals": 9,
      "logoURI": "https://www.oxbull.tech/assets/icon/favicon.png",
      "tags": [
        "utility-token"
      ],
      "extensions": {
        "website": "https://www.oxbull.tech/#/home",
        "twitter": "https://twitter.com/OxBull5",
        "medium": "https://medium.com/@oxbull",
        "tgann": "https://t.me/Oxbull_tech",
        "coingeckoId": "oxbull-tech",
        "github": "https://github.com/OxBull"
      }
    },
    {
      "chainId": 101,
      "address": "EdAhkbj5nF9sRM7XN7ewuW8C9XEUMs8P7cnoQ57SYE96",
      "symbol": "FAB",
      "name": "FABRIC",
      "decimals": 9,
      "logoURI": "https://fsynth.io/favicon-32x32.png",
      "tags": [],
      "extensions": {
        "website": "https://fsynth.io/",
        "twitter": "https://twitter.com/official_fabric"
      }
    },
    {
      "chainId": 101,
      "address": "GEYrotdkRitGUK5UMv3aMttEhVAZLhRJMcG82zKYsaWB",
      "symbol": "POTATO",
      "name": "POTATO",
      "decimals": 3,
      "logoURI": "https://raw.githubusercontent.com/potatocoinspl/potatoArt/main/Image/logocircle.png",
      "tags": [],
      "extensions": {
        "website": "https://potatocoinspl.com/",
        "serumV3Usdc": "6dn7tgTHe5rZEAscMWWY3xmPGVEKVkM9s7YRV11z399z"
      }
    },
    {
      "chainId": 101,
      "address": "FmJ1fo7wK5FF6rDvQxow5Gj7A2ctLmR5orCKLZ45Q3Cq",
      "symbol": "DGEN",
      "name": "Degen Banana",
      "decimals": 6,
      "logoURI": "https://i.ibb.co/hD0bKmf/dgen-banana-logo.png",
      "tags": [],
      "extensions": {
        "website": "https://degen.finance/",
        "twitter": "https://twitter.com/degenbanana"
      }
    },
    {
      "chainId": 101,
      "address": "FciGvHj9FjgSGgCBF1b9HY814FM9D28NijDd5SJrKvPo",
      "symbol": "TGT",
      "name": "Twirl Governance Token",
      "decimals": 6,
      "logoURI": "https://i.imgur.com/eh24tVm.jpeg",
      "tags": [],
      "extensions": {
        "website": "https://twirlfinance.com/",
        "twitter": "https://twitter.com/twirlfinance"
      }
    },
    {
      "chainId": 101,
      "address": "A9EEvcRcT7Q9XAa6NfqrqJChoc4XGDhd2mtc4xfniQkS",
      "symbol": "BILBY",
      "name": "Bilby Finance",
      "decimals": 9,
      "logoURI": "https://i.ibb.co/2yqS0z8/Bilby.png",
      "tags": [
        "utility-token"
      ],
      "extensions": {
        "website": "https://bilby.finance/"
      }
    },
    {
      "chainId": 101,
      "address": "8NGgmXzBzhsXz46pTC3ioSBxeE3w2EXpc741N3EQ8E6r",
      "symbol": "JOKE",
      "name": "JOKESMEMES",
      "decimals": 9,
      "logoURI": "https://jokesmemes.finance/joketoken.png",
      "tags": [],
      "extensions": {
        "website": "https://jokesmemes.finance",
        "twitter": "https://twitter.com/Jokesmemes11"
      }
    },
    {
      "chainId": 101,
      "address": "Fp4gjLpTsPqBN6xDGpDHwtnuEofjyiZKxxZxzvJnjxV6",
      "symbol": "NAXAR",
      "name": "Naxar",
      "decimals": 4,
      "logoURI": "http://ipic.su/img/img7/fs/naxar_logo_500X500.1624272703.jpg",
      "tags": [],
      "extensions": {
        "website": "https://naxar.ru",
        "instagram": "https://instagram.com/naxar__",
        "telegram": "https://t.me/naxar_official"
      }
    },
    {
      "chainId": 101,
      "address": "5jqTNKonR9ZZvbmX9JHwcPSEg6deTyNKR7PxQ9ZPdd2w",
      "symbol": "JBUS",
      "name": "Jebus",
      "decimals": 0,
      "logoURI": "https://jebus.live/wp-content/uploads/2021/05/Jebus-White-300x292.png",
      "tags": [],
      "extensions": {
        "website": "https://jebus.live"
      }
    },
    {
      "chainId": 101,
      "address": "29UWGmi1MxJRi3izeritN8VvhZbUiX37KUVnGv46mzev",
      "symbol": "KLBx",
      "name": "Black Label X",
      "decimals": 4,
      "logoURI": "https://raw.githubusercontent.com/klbtoken/klbtoken/main/klbx.svg",
      "tags": [],
      "extensions": {
        "website": "https://klbtoken.com/x"
      }
    },
    {
      "chainId": 101,
      "address": "GACHAfpmbpk4FLfZcGkT2NUmaEqMygssAknhqnn8DVHP",
      "symbol": "GACHA",
      "name": "Gachapon",
      "decimals": 9,
      "logoURI": "https://r5qzzgtjsn53w4u2wlpvrtkgstrvzpqak2i2hk7s356q4otl7p5q.arweave.net/j2GcmmmTe7tymrLfWM1GlONcvgBWkaOr8t99Djpr-_s",
      "tags": [],
      "extensions": {
        "twitter": "https://twitter.com/GACHAPON7777"
      }
    },
    {
      "chainId": 101,
      "address": "9zoqdwEBKWEi9G5Ze8BSkdmppxGgVv1Kw4LuigDiNr9m",
      "symbol": "STR",
      "name": "Solster",
      "decimals": 9,
      "logoURI": "https://solster.finance/logo-mark.png",
      "tags": [],
      "extensions": {
        "website": "https://solster.finance",
        "twitter": "https://twitter.com/solster_finance"
      }
    },
    {
      "chainId": 101,
      "address": "A2T2jDe2bxyEHkKtS8AtrTRmJ9VZRwyY8Kr7oQ8xNyfb",
      "symbol": "HAMS",
      "name": "Space Hamster",
      "decimals": 9,
      "logoURI": "https://i.ibb.co/WBxdrzY/HAMS.png",
      "tags": [],
      "extensions": {
        "website": "https://www.solhamster.space/",
        "twitter": "https://twitter.com/sol_hamster",
        "telegram": "https://t.me/SolHamster",
        "dex-website": "https://dex-solhamster.space/"
      }
    },
    {
      "chainId": 101,
      "address": "EGN2774kzKyUnJs2Gv5poK6ymiMVkdyCQD2gGnJ84sDk",
      "symbol": "NEFT",
      "name": "Neftea Labs Coin",
      "decimals": 8,
      "logoURI": "https://gateway.pinata.cloud/ipfs/QmdcmEVy9dyBdLoHSTfjUwQxmVLJPH157WmVGd74JF6obX",
      "tags": [
        "Neftea",
        "NFT",
        "utility-token"
      ],
      "extensions": {
        "website": "https://www.neftealabs.com/"
      }
    },
    {
      "chainId": 101,
      "address": "DK64rmGSZupv1dLYn57e3pUVgs9jL9EKLXDVZZPsMDz8",
      "symbol": "ABOMB",
      "name": "ArtBomb",
      "decimals": 5,
      "logoURI": "https://gateway.pinata.cloud/ipfs/QmNdspog9ngoEdkDiavTZr84N4KLmqN3PN15FK6FDVqcN7",
      "tags": [
        "utility-token",
        "artbomb"
      ],
      "extensions": {
        "website": "https://artbomb.xyz"
      }
    },
    {
      "chainId": 101,
      "address": "AnyCsr1VCBZcwVAxbKPuHhKDP5DQQSnRxGAo4ycgRMi2",
      "symbol": "DAL",
      "name": "Dalmatiancoin",
      "decimals": 9,
      "logoURI": "https://res.cloudinary.com/dtbjhs8a6/image/upload/v1622836689/t55xirsxagaanntdt50i.jpg",
      "tags": [],
      "extensions": {
        "website": "https://dalmatiancoin.org/",
        "twitter": "https://twitter.com/coindalmatian"
      }
    },
    {
      "chainId": 101,
      "address": "HiL1j5VMR9XtRnCA4mxaVoXr6PMHpbh8wUgfPsAP4CNF",
      "symbol": "SolNHD",
      "name": "SolNHD",
      "decimals": 0,
      "logoURI": "https://raw.githubusercontent.com/duynguyen93/SolNHD/main/images/logo.png",
      "tags": [],
      "extensions": {
        "website": "https://www.solnhd.com",
        "twitter": "https://twitter.com/zororoaz01"
      }
    },
    {
      "chainId": 101,
      "address": "qXu8Tj65H5XR8KHuaKKoyLCWj592KbTG3YWJwsuFrPS",
      "symbol": "STVA",
      "name": "SOLtiva",
      "decimals": 3,
      "logoURI": "https://raw.githubusercontent.com/klbtoken/soltiva/main/soltiva.svg",
      "tags": [],
      "extensions": {
        "website": "https://soltiva.co"
      }
    },
    {
      "chainId": 101,
      "address": "D3gHoiYT4RY5VSndne1fEnpM3kCNAyBhkp5xjNUqqPj9",
      "symbol": "PROEXIS",
      "name": "ProExis Prova de Existência Blockchain",
      "decimals": 8,
      "logoURI": "https://raw.githubusercontent.com/provadeexistencia/img/main/logo_proexis.jpg",
      "tags": [
        "proof of-existence",
        "utility-token",
        "prova de existencia",
        "proexis"
      ],
      "extensions": {
        "website": "https://provadeexistencia.com.br",
        "twitter": "https://twitter.com/provaexistencia",
        "facebook": "https://facebook.com/provadeexistencia",
        "instagram": "https://instagram.com/provadeexistencia",
        "github": "https://github.com/provadeexistencia",
        "tgann": "https://t.me/provadeexistencia",
        "tggroup": "https://t.me/provadeexistenciagrupo"
      }
    },
    {
      "chainId": 101,
      "address": "5DWFxYBxjETuqFX3P2Z1uq8UbcCT1F4sABGiBZMnWKvR",
      "symbol": "PLDO",
      "name": "PLEIDO",
      "decimals": 6,
      "logoURI": "https://pleido.com/images/pleido_logo.svg",
      "tags": [
        "pleido",
        "game-coin"
      ],
      "extensions": {
        "website": "https://pleido.com/"
      }
    },
    {
      "chainId": 101,
      "address": "6uB5eEC8SzMbUdsPpe3eiNvHyvxdqUWnDEtpFQxkhNTP",
      "symbol": "MOLANIUM",
      "name": "MOLANIUM",
      "decimals": 0,
      "logoURI": "https://i.imgur.com/hOMe38E.png",
      "tags": [],
      "extensions": {
        "website": "https://moonlana.com/",
        "imageUrl": "https://i.imgur.com/hOMe38E.png",
        "twitter": "https://twitter.com/xMoonLana",
        "medium": "https://moonlana.medium.com/"
      }
    },
    {
      "chainId": 101,
      "address": "5KV2W2XPdSo97wQWcuAVi6G4PaCoieg4Lhhi61PAMaMJ",
      "symbol": "GÜ",
      "name": "GÜ",
      "decimals": 6,
      "logoURI": "https://cdn.jsdelivr.net/gh/Seigneur-Machiavel/kugle.github.io/Tokens/Logo_GU_512.png",
      "tags": [
        "utility-token"
      ],
      "extensions": {
        "website": "https://kugle.org",
        "twitter": "https://twitter.com/Kugle_"
      }
    },
    {
      "chainId": 101,
      "address": "72fFy4SNGcHoEC1TTFTUkxNHriJqg3hBPsa2jSr2cZgb",
      "symbol": "BZX",
      "name": "BlizeX",
      "decimals": 6,
      "logoURI": "https://raw.githubusercontent.com/Blizex-Official/blizex-token/main/logo.jpg",
      "tags": [],
      "extensions": {
        "website": "https://www.blizex.co",
        "twitter": "https://twitter.com/blizex_en"
      }
    },
    {
      "chainId": 101,
      "address": "5fEo6ZbvpV6zdyzowtAwgMcWHZe1yJy9NxQM6gC19QW5",
      "symbol": "GREEN",
      "name": "Green DEX",
      "decimals": 9,
      "logoURI": "https://raw.githubusercontent.com/greendex/GDEX/main/gdex.svg",
      "tags": [
        "Green DEX"
      ],
      "extensions": {
        "website": "https://greendex.network/",
        "twitter": "https://twitter.com/GreendexN"
      }
    },
    {
      "chainId": 101,
      "address": "Bx1fDtvTN6NvE4kjdPHQXtmGSg582bZx9fGy4DQNMmAT",
      "symbol": "SOLC",
      "name": "Solcubator",
      "decimals": 9,
      "logoURI": "http://solcubator.io/logo.png",
      "tags": [],
      "extensions": {
        "website": "http://solcubator.io",
        "twitter": "https://twitter.com/Solcubator"
      }
    },
    {
      "chainId": 101,
      "address": "ABxCiDz4jjKt1t7Syu5Tb37o8Wew9ADpwngZh6kpLbLX",
      "symbol": "XSOL",
      "name": "XSOL Token",
      "decimals": 8,
      "logoURI": "https://raw.githubusercontent.com/0xsol/XSOL-Token/main/logo.jpg",
      "tags": [
        "utility-token"
      ],
      "extensions": {
        "website": "https://0xsol.network",
        "twitter": "https://twitter.com/0xSol_Network"
      }
    },
    {
      "chainId": 101,
      "address": "DrcPRJPBiakQcWqon3gZms7sviAqdQS5zS5wvaG5v6wu",
      "symbol": "BLD",
      "name": "BladesToken",
      "decimals": 4,
      "logoURI": "https://i.imgur.com/MfxQycw.jpeg",
      "tags": [],
      "extensions": {
        "website": "https://blades.finance/",
        "twitter": "https://twitter.com/bladesfinance"
      }
    },
    {
      "chainId": 101,
      "address": "6D7E4mstMboABmfoaPrtVDgewjUCbGdvcYVaHa9SDiTg",
      "symbol": "QWK",
      "name": "QwikPay.io Token",
      "decimals": 9,
      "logoURI": "https://github.com/QwikPay-io/website/raw/main/qwk.png",
      "tags": [],
      "extensions": {
        "website": "https://www.qwikpay.io",
        "twitter": "https://twitter.com/QwikpayIO"
      }
    },
    {
      "chainId": 101,
      "address": "BTyJg5zMbaN2KMfn7LsKhpUsV675aCUSUMrgB1YGxBBP",
      "symbol": "GOOSEBERRY",
      "name": "Gooseberry",
      "decimals": 9,
      "logoURI": "https://gooseberry.changr.ca/gooseberry.png",
      "tags": [],
      "extensions": {
        "website": "https://gooseberry.changr.ca",
        "twitter": "https://twitter.com/gooseberrycoin"
      }
    },
    {
      "chainId": 101,
      "address": "5GG1LbgY4EEvPR51YQPNr65QKcZemrHWPooTqC5gRPBA",
      "symbol": "DXB",
      "name": "DefiXBet Token",
      "decimals": 9,
      "logoURI": "https://raw.githubusercontent.com/DefiXBet/DefiXBet/main/defixBeto.jpg",
      "tags": [],
      "extensions": {
        "website": "https://DefiXBet.com/",
        "twitter": "https://twitter.com/DefiXBet",
        "medium": "https://defixbet.medium.com/",
        "tgann": "https://t.me/DefiXBet"
      }
    },
    {
      "chainId": 101,
      "address": "7a4cXVvVT7kF6hS5q5LDqtzWfHfys4a9PoK6pf87RKwf",
      "symbol": "LUNY",
      "name": "Luna Yield",
      "decimals": 9,
      "logoURI": "https://www.lunayield.com/logo.png",
      "tags": [],
      "extensions": {
        "website": "https://www.lunayield.com",
        "twitter": "https://twitter.com/Luna_Yield"
      }
    },
    {
      "chainId": 101,
      "address": "AP58G14hoy4GGgZS4L8TzZgqXnk3hBvciFKW2Cb1RQ2J",
      "symbol": "YARDv1",
      "name": "SolYard Finance Beta",
      "decimals": 9,
      "logoURI": "https://solyard.finance/logo.png",
      "tags": [],
      "extensions": {
        "website": "https://solyard.finance/"
      }
    },
    {
      "chainId": 101,
      "address": "6Y7LbYB3tfGBG6CSkyssoxdtHb77AEMTRVXe8JUJRwZ7",
      "symbol": "DINO",
      "name": "DINO",
      "decimals": 6,
      "logoURI": "https://raw.githubusercontent.com/solanadino/dinotoken/main/solana_dino.jpg",
      "tags": [],
      "extensions": {
        "website": "https://www.solanadino.com",
        "twitter": "https://twitter.com/solanadino"
      }
    },
    {
      "chainId": 101,
      "address": "4wjPQJ6PrkC4dHhYghwJzGBVP78DkBzA2U3kHoFNBuhj",
      "symbol": "LIQ",
      "name": "LIQ Protocol",
      "decimals": 6,
      "logoURI": "https://liqsolana.com/wp-content/uploads/2021/06/200x.png",
      "tags": [],
      "extensions": {
        "website": "https://liqsolana.com/",
        "twitter": "https://twitter.com/liqsolana"
      }
    },
    {
      "chainId": 101,
      "address": "DubwWZNWiNGMMeeQHPnMATNj77YZPZSAz2WVR5WjLJqz",
      "symbol": "CRP",
      "name": "CropperFinance",
      "decimals": 6,
      "logoURI": "https://pbs.twimg.com/profile_images/1399749127089627139/UHqlWRaL_400x400.jpg",
      "tags": [],
      "extensions": {
        "website": "https://cropper.finance/",
        "twitter": "https://twitter.com/cropperfinance"
      }
    },
    {
      "chainId": 101,
      "address": "B3Ggjjj3QargPkFTAJiR6BaD8CWKFUaWRXGcDQ1nyeeD",
      "symbol": "PARTI",
      "name": "PARTI",
      "decimals": 9,
      "logoURI": "https://raw.githubusercontent.com/partifinance/particle-brand/main/particle-finance-logo.png",
      "tags": [],
      "extensions": {
        "website": "https://parti.finance",
        "twitter": "https://twitter.com/ParticleFinance",
        "medium": "https://particlefinance.medium.com"
      }
    },
    {
      "chainId": 101,
      "address": "5igDhdTnXif5E5djBpRt4wUKo5gtf7VicHi8r5ada4Hj",
      "symbol": "NIA",
      "name": "NIALABS",
      "decimals": 0,
      "logoURI": "https://i.ibb.co/z6DHkSH/nia-logo.png",
      "tags": [],
      "extensions": {
        "website": "https://www.nialabs.com/"
      }
    },
    {
      "chainId": 101,
      "address": "GQnN5M1M6oTjsziAwcRYd1P7pRBBQKURj5QeAjN1npnE",
      "symbol": "CORV",
      "name": "Project Corvus",
      "decimals": 9,
      "logoURI": "http://dixon.company/corvus.png",
      "tags": [],
      "extensions": {
        "website": "https://dixon.company/"
      }
    },
    {
      "chainId": 101,
      "address": "3FRQnT5djQMATCg6TNXBhi2bBkbTyGdywsLmLa8BbEKz",
      "symbol": "HLTH",
      "name": "HLTH",
      "decimals": 4,
      "logoURI": "https://drive.google.com/file/d/1Hpd9oum_IKphCMeZaREjfrESyASG5oNm/view?usp=sharing",
      "extensions": {
        "website": "https://hlth.network/",
        "twitter": "https://twitter.com/hlthnetwork",
        "telegram": "https://t.me/HLTHnetwork"
      }
    },
    {
      "chainId": 101,
      "address": "Ea5SjE2Y6yvCeW5dYTn7PYMuW5ikXkvbGdcmSnXeaLjS",
      "symbol": "PAI",
      "name": "PAI (Parrot)",
      "decimals": 6,
      "logoURI": "https://partyparrot.finance/images/tokens/pai.svg",
      "tags": [
        "stablecoin"
      ],
      "extensions": {
        "website": "https://partyparrot.finance",
        "twitter": "https://twitter.com/gopartyparrot",
        "telegram": "https://t.me/gopartyparrot"
      }
    },
    {
      "chainId": 101,
      "address": "SLRSSpSLUTP7okbCUBYStWCo1vUgyt775faPqz8HUMr",
      "symbol": "SLRS",
      "name": "Solrise Finance",
      "decimals": 6,
      "logoURI": "https://i.ibb.co/tqbTKTT/slrs-256.png",
      "tags": [],
      "extensions": {
        "website": "https://solrise.finance",
        "twitter": "https://twitter.com/SolriseFinance",
        "telegram": "https://t.me/solrisefinance",
        "medium": "https://blog.solrise.finance",
        "discord": "https://discord.gg/xNbGgMUJfU",
        "coingeckoId": "solrise-finance"
      }
    },
    {
      "chainId": 101,
      "address": "Fx14roJm9m27zngJQwmt81npHvPc5pmF772nxDhNnsh5",
      "symbol": "LIQ-USDC",
      "name": "Raydium LP Token (LIQ-USDC)",
      "decimals": 6,
      "logoURI": "https://liqsolana.com/wp-content/uploads/2021/06/200x.png",
      "tags": [
        "lp-token"
      ],
      "extensions": {
        "website": "https://raydium.io/"
      }
    },
     {
      "chainId": 101,
      "address": "GtQ48z7NNjs7sVyp3M7iuiDcTRjeWPd1fkdiWQNy1UR6",
      "symbol": "LIQ-SOL",
      "name": "Raydium LP Token (LIQ-SOL)",
      "decimals": 6,
      "logoURI": "https://liqsolana.com/wp-content/uploads/2021/06/200x.png",
      "tags": [
        "lp-token"
      ],
      "extensions": {
        "website": "https://raydium.io/"
      }
    },
    {
    
      "address": "E5rk3nmgLUuKUiS94gg4bpWwWwyjCMtddsAXkTFLtHEy",
      "symbol": "WOO",
      "name": "Wootrade Network",
      "decimals": 18,
      "logoURI": "https://oss.woo.network/static/W_256.png",
      "tags": [],
      "extensions": {
        "website": "https://woo.network",
        "twitter": "https://twitter.com/wootraderS"
       }
     },
     {
          "chainId": 101,
      "address": "z9WZXekbCtwoxyfAwEJn1euXybvqLzPVv3NDzJzkq7C",
      "symbol": "CRC",
      "name": "Care Coin Token",
      "decimals": 9,
      "logoURI": "https://i.postimg.cc/VLHNbwv5/1624369860-icon.png",
      "tags": [],
      "extensions": {
        "twitter": "https://twitter.com/CareCoinToken"
        "website": "https://www.carecoin.site"
      }
<<<<<<< HEAD
     }'
     {
=======
    },
    {
      "chainId": 101,
      "address": "9s6dXtMgV5E6v3rHqBF2LejHcA2GWoZb7xNUkgXgsBqt",
      "symbol": "USDC-USDT-PAI",
      "name": "Mercurial LP Token (USDC-USDT-PAI)",
      "decimals": 6,
      "logoURI": "https://www.mercurial.finance/mercurial-usdc-usdt-pai-logo.svg",
      "tags": [
        "lp-token"
      ],
      "extensions": {
        "website": "https://www.mercurial.finance/"
      }
    }
>>>>>>> 7580606b
  ],
  "version": {
    "major": 0,
    "minor": 2,
    "patch": 2
  }
}<|MERGE_RESOLUTION|>--- conflicted
+++ resolved
@@ -10527,10 +10527,6 @@
         "twitter": "https://twitter.com/CareCoinToken"
         "website": "https://www.carecoin.site"
       }
-<<<<<<< HEAD
-     }'
-     {
-=======
     },
     {
       "chainId": 101,
@@ -10546,7 +10542,6 @@
         "website": "https://www.mercurial.finance/"
       }
     }
->>>>>>> 7580606b
   ],
   "version": {
     "major": 0,
