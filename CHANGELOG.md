--- conflicted
+++ resolved
@@ -2,11 +2,8 @@
 
 All notable changes to this project will be documented in this file. See [standard-version](https://github.com/conventional-changelog/standard-version) for commit guidelines.
 
-<<<<<<< HEAD
-=======
 ### 0.2.178 (2021-07-13)
 
->>>>>>> 820c4664
 ### 0.2.177 (2021-07-13)
 
 ### 0.2.176 (2021-07-13)
