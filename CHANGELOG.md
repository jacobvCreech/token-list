--- conflicted
+++ resolved
@@ -2,8 +2,6 @@
 
 All notable changes to this project will be documented in this file. See [standard-version](https://github.com/conventional-changelog/standard-version) for commit guidelines.
 
-<<<<<<< HEAD
-=======
 ### 0.2.235 (2021-09-07)
 
 ### 0.2.234 (2021-09-07)
@@ -56,7 +54,6 @@
 
 ### 0.2.210 (2021-08-05)
 
->>>>>>> 567f96bf
 ### 0.2.209 (2021-08-04)
 
 ### 0.2.208 (2021-08-02)
