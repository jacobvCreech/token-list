# Changelog

All notable changes to this project will be documented in this file. See [standard-version](https://github.com/conventional-changelog/standard-version) for commit guidelines.

<<<<<<< HEAD
=======
### 0.2.271 (2021-10-04)

### 0.2.270 (2021-09-30)

### 0.2.269 (2021-09-30)

### 0.2.268 (2021-09-26)

### 0.2.267 (2021-09-26)

### 0.2.266 (2021-09-26)

### 0.2.265 (2021-09-24)

### 0.2.264 (2021-09-24)

### 0.2.263 (2021-09-24)

### 0.2.262 (2021-09-24)

### 0.2.261 (2021-09-23)

### 0.2.260 (2021-09-23)

### 0.2.259 (2021-09-23)

### 0.2.258 (2021-09-23)

### 0.2.257 (2021-09-23)

### 0.2.256 (2021-09-22)

### 0.2.255 (2021-09-22)

### 0.2.254 (2021-09-22)

### 0.2.253 (2021-09-22)

### 0.2.252 (2021-09-22)

### 0.2.251 (2021-09-22)

### 0.2.250 (2021-09-22)

### 0.2.249 (2021-09-22)

>>>>>>> 8e0e0afe
### 0.2.248 (2021-09-22)

### 0.2.247 (2021-09-14)

### 0.2.246 (2021-09-10)

### 0.2.245 (2021-09-10)

### 0.2.244 (2021-09-10)

### 0.2.243 (2021-09-10)

### 0.2.242 (2021-09-10)

### 0.2.241 (2021-09-10)

### 0.2.240 (2021-09-10)

### 0.2.239 (2021-09-10)

### 0.2.238 (2021-09-10)

### 0.2.237 (2021-09-10)

### 0.2.236 (2021-09-10)

### 0.2.235 (2021-09-07)

### 0.2.234 (2021-09-07)

### 0.2.233 (2021-09-07)

### 0.2.232 (2021-09-07)

### 0.2.231 (2021-09-05)

### 0.2.230 (2021-09-05)

### 0.2.229 (2021-09-02)

### 0.2.228 (2021-09-02)

### 0.2.227 (2021-09-01)

### 0.2.226 (2021-08-29)

### 0.2.225 (2021-08-29)

### 0.2.224 (2021-08-29)

### 0.2.223 (2021-08-27)

### 0.2.222 (2021-08-26)

### 0.2.221 (2021-08-26)

### 0.2.220 (2021-08-26)

### 0.2.219 (2021-08-23)

### 0.2.218 (2021-08-23)

### 0.2.217 (2021-08-23)

### 0.2.216 (2021-08-20)

### 0.2.215 (2021-08-18)

### 0.2.214 (2021-08-12)

### 0.2.213 (2021-08-09)

### 0.2.212 (2021-08-08)

### 0.2.211 (2021-08-07)

### 0.2.210 (2021-08-05)

### 0.2.209 (2021-08-04)

### 0.2.208 (2021-08-02)

### 0.2.207 (2021-08-02)

### 0.2.206 (2021-07-28)

### 0.2.205 (2021-07-26)


### Bug Fixes

* spelling ([2dcc3c9](https://github.com/solana-labs/token-list/commit/2dcc3c94feca5924fdc1aa9f131a698e0433625f))

### 0.2.204 (2021-07-21)

### 0.2.203 (2021-07-21)

### 0.2.202 (2021-07-19)

### 0.2.201 (2021-07-19)

### 0.2.200 (2021-07-19)

### 0.2.199 (2021-07-16)


### Features

* update cope logo ([6614d5e](https://github.com/solana-labs/token-list/commit/6614d5ea6b5a6b636819dbe831e6894f691e708b))

### 0.2.198 (2021-07-16)

### 0.2.197 (2021-07-16)

### 0.2.196 (2021-07-16)

### 0.2.195 (2021-07-16)

### 0.2.194 (2021-07-15)

### 0.2.193 (2021-07-15)

### 0.2.192 (2021-07-15)

### 0.2.191 (2021-07-15)

### 0.2.190 (2021-07-15)

### 0.2.189 (2021-07-15)

### 0.2.188 (2021-07-15)

### 0.2.187 (2021-07-15)

### 0.2.186 (2021-07-15)

### 0.2.185 (2021-07-15)

### 0.2.184 (2021-07-15)

### 0.2.183 (2021-07-15)

### 0.2.182 (2021-07-14)

### 0.2.181 (2021-07-14)

### 0.2.180 (2021-07-14)

### 0.2.179 (2021-07-14)

### 0.2.178 (2021-07-13)

### 0.2.177 (2021-07-13)

### 0.2.176 (2021-07-13)

### 0.2.175 (2021-07-13)

### 0.2.174 (2021-07-12)

### 0.2.173 (2021-07-10)

### 0.2.172 (2021-07-08)

### 0.2.171 (2021-07-06)

### 0.2.170 (2021-07-06)

### 0.2.169 (2021-07-05)

### 0.2.168 (2021-07-04)

### 0.2.167 (2021-07-04)

### 0.2.166 (2021-07-04)

### 0.2.165 (2021-07-04)

### 0.2.164 (2021-07-02)

### 0.2.163 (2021-07-02)

### 0.2.162 (2021-07-02)

### 0.2.161 (2021-07-02)


### Bug Fixes

* resolve to not be async when it is not needed ([#419](https://github.com/solana-labs/token-list/issues/419)) ([b13bb3f](https://github.com/solana-labs/token-list/commit/b13bb3faae979f18a9b763c5a02a1b61559a137e))

### 0.2.160 (2021-07-01)

### 0.2.159 (2021-07-01)

### 0.2.158 (2021-06-29)

### 0.2.157 (2021-06-28)


### Bug Fixes

* ren ([a81ec35](https://github.com/solana-labs/token-list/commit/a81ec35a35474392f90a4f01dd8de28360f46d10))

### 0.2.156 (2021-06-28)

### 0.2.155 (2021-06-28)

### 0.2.154 (2021-06-27)

### 0.2.153 (2021-06-25)

### 0.2.152 (2021-06-24)


### Features

* add tokens ([f20b31a](https://github.com/solana-labs/token-list/commit/f20b31a56604f3bf7a9bac97c67388bbea57e1b0))

### 0.2.151 (2021-06-23)

### 0.2.150 (2021-06-23)

### 0.2.149 (2021-06-23)

### 0.2.148 (2021-06-22)

### 0.2.147 (2021-06-22)

### 0.2.146 (2021-06-21)

### 0.2.145 (2021-06-19)

### 0.2.144 (2021-06-19)

### 0.2.143 (2021-06-18)

### 0.2.142 (2021-06-18)

### 0.2.141 (2021-06-18)

### 0.2.140 (2021-06-17)

### 0.2.139 (2021-06-17)

### 0.2.138 (2021-06-17)

### 0.2.137 (2021-06-17)

### 0.2.136 (2021-06-17)

### 0.2.135 (2021-06-17)

### 0.2.134 (2021-06-17)

### 0.2.133 (2021-06-17)

### 0.2.132 (2021-06-14)


### Features

* add check for duplicates ([#361](https://github.com/solana-labs/token-list/issues/361)) ([b9a5fa6](https://github.com/solana-labs/token-list/commit/b9a5fa650f2c6e4ec3f32f67bd017d48a467e47b))

### 0.2.131 (2021-06-13)

### 0.2.130 (2021-06-11)


### Features

* added ccai token to the list ([#358](https://github.com/solana-labs/token-list/issues/358)) ([f1ffb05](https://github.com/solana-labs/token-list/commit/f1ffb05165e2c2af84b6c8d709cae9e884ef41a3))

### 0.2.129 (2021-06-11)

### 0.2.128 (2021-06-10)

### 0.2.127 (2021-06-10)

### 0.2.126 (2021-06-09)

### 0.2.125 (2021-06-09)

### 0.2.124 (2021-06-09)

### 0.2.123 (2021-06-07)

### 0.2.122 (2021-06-07)

### 0.2.121 (2021-06-04)

### 0.2.120 (2021-06-02)

### 0.2.119 (2021-06-02)

### 0.2.118 (2021-05-31)

### 0.2.117 (2021-05-28)

### 0.2.116 (2021-05-28)

### 0.2.115 (2021-05-27)

### 0.2.114 (2021-05-25)

### 0.2.113 (2021-05-24)

### 0.2.112 (2021-05-24)

### 0.2.111 (2021-05-24)

### 0.2.110 (2021-05-24)

### 0.2.109 (2021-05-22)


### Features

* add sdt ([#203](https://github.com/solana-labs/token-list/issues/203)) ([b3b0362](https://github.com/solana-labs/token-list/commit/b3b03622a4d835d013b6a36376588352d66d058f))

### 0.2.108 (2021-05-22)

### 0.2.107 (2021-05-21)

### 0.2.106 (2021-05-21)

### 0.2.105 (2021-05-20)


### Features

* add cope ([#193](https://github.com/solana-labs/token-list/issues/193)) ([2b71ace](https://github.com/solana-labs/token-list/commit/2b71ace746eb04998393ca05fc6074551cdb1c82))

### 0.2.104 (2021-05-20)

### 0.2.103 (2021-05-20)

### 0.2.102 (2021-05-19)

### 0.2.101 (2021-05-19)

### 0.2.100 (2021-05-18)

### 0.2.99 (2021-05-18)

### 0.2.98 (2021-05-17)

### 0.2.97 (2021-05-17)

### 0.2.96 (2021-05-17)


### Bug Fixes

### 0.2.95 (2021-05-14)

### 0.2.94 (2021-05-14)

### 0.2.93 (2021-05-14)

### 0.2.92 (2021-05-14)

### 0.2.91 (2021-05-14)

### 0.2.90 (2021-05-14)

### 0.2.89 (2021-05-13)

### 0.2.88 (2021-05-13)

### 0.2.87 (2021-05-12)

### 0.2.86 (2021-05-12)

### 0.2.85 (2021-05-12)

### 0.2.84 (2021-05-12)

### 0.2.83 (2021-05-12)

### 0.2.82 (2021-05-12)

### 0.2.81 (2021-05-10)

### 0.2.80 (2021-05-10)

### 0.2.79 (2021-05-10)


### Features

* add pr test ([#128](https://github.com/solana-labs/token-list/issues/128)) ([8bda197](https://github.com/solana-labs/token-list/commit/8bda197c8abf81af18d78702b56d0c424efcc149))

### 0.2.78 (2021-05-10)

### 0.2.77 (2021-05-09)

### 0.2.76 (2021-05-07)

### 0.2.75 (2021-05-07)


### Bug Fixes

* FTT logo ([d61b288](https://github.com/solana-labs/token-list/commit/d61b288f2f1026c55862406acfcca3d4810775d1))

### 0.2.74 (2021-05-07)

### 0.2.73 (2021-05-07)

### 0.2.72 (2021-05-06)

### 0.2.71 (2021-05-06)

### 0.2.70 (2021-05-06)

### 0.2.69 (2021-05-06)

### 0.2.68 (2021-05-03)

### 0.2.67 (2021-04-29)


### Features

* add usd(x) serum markets to extensions ([#72](https://github.com/solana-labs/token-list/issues/72)) ([d33d687](https://github.com/solana-labs/token-list/commit/d33d687fe7378279daf1fb4e8944050c9438a781))

### 0.2.66 (2021-04-29)

### 0.2.65 (2021-04-29)

### 0.2.64 (2021-04-28)

### 0.2.63 (2021-04-28)

### 0.2.62 (2021-04-25)

### 0.2.61 (2021-04-25)

### 0.2.60 (2021-04-22)

### 0.2.59 (2021-04-21)

### 0.2.58 (2021-04-19)

### 0.2.57 (2021-04-18)


### Bug Fixes

* missing comma ([7f90d84](https://github.com/solana-labs/token-list/commit/7f90d843ee23310fb4698229c9e3b63f72a82380))

### 0.2.56 (2021-04-14)

### 0.2.55 (2021-04-12)

### 0.2.54 (2021-04-12)

### 0.2.53 (2021-04-11)

### 0.2.52 (2021-04-08)

### 0.2.51 (2021-04-03)


### Features

* update COPE logo ([1924e6f](https://github.com/solana-labs/token-list/commit/1924e6f101878a4d0b047dd01bd2a23ad57c2f68))

### 0.2.50 (2021-04-01)


### Bug Fixes

* build ([2f8be81](https://github.com/solana-labs/token-list/commit/2f8be81fe10bc25780addc0b85c4a93b6743ef7c))

### 0.2.49 (2021-04-01)


### Features

* caps ([92f4aa8](https://github.com/solana-labs/token-list/commit/92f4aa87211145944233e6aed2debb5a8108f636))

### 0.2.48 (2021-03-30)


### Features

* add ray-cope ([7dc9754](https://github.com/solana-labs/token-list/commit/7dc97542ab0ca746eac33105929eef3ff170972e))

### 0.2.47 (2021-03-30)


### Features

* format ([c0a047d](https://github.com/solana-labs/token-list/commit/c0a047d55b79746f6bc70e6bd5aa45b782972c04))

### 0.2.46 (2021-03-25)


### Features

* update test mint ([2c96b90](https://github.com/solana-labs/token-list/commit/2c96b906bc5550b138dab092d5f5d535b5ec2421))

### 0.2.45 (2021-03-25)


### Bug Fixes

* typo ([1b6ffb7](https://github.com/solana-labs/token-list/commit/1b6ffb761bf38399914b204a33aa4223df153864))

### 0.2.44 (2021-03-25)


### Features

* update test mint ([a513878](https://github.com/solana-labs/token-list/commit/a5138787f345bead30d82c78c3b6434f95474e44))

### 0.2.43 (2021-03-25)

### 0.2.42 (2021-03-22)


### Features

* add ray lp tokens ([efe4edc](https://github.com/solana-labs/token-list/commit/efe4edc9166b1fbc8da113775c91c2d5ea4f14ea))

### 0.2.41 (2021-03-22)


### Features

* update test mint ([4002d1e](https://github.com/solana-labs/token-list/commit/4002d1e5f8ba675954c7170c44375b190926c0cf))

### 0.2.40 (2021-03-21)


### Features

* add devnet tokens ([df7e9e0](https://github.com/solana-labs/token-list/commit/df7e9e074621433aca9fc6011fb48b7610476741))

### 0.2.39 (2021-03-19)


### Features

* rename wrapped USDT to wUSDT ([b5f4956](https://github.com/solana-labs/token-list/commit/b5f4956e5b7b35eef7129414924d9ce33abaf0e7))

### 0.2.38 (2021-03-18)

### 0.2.37 (2021-03-18)


### Bug Fixes

* point to master for trustwallet assets ([#35](https://github.com/solana-labs/token-list/issues/35)) ([09686e9](https://github.com/solana-labs/token-list/commit/09686e9a582071390d4243d995cf03a0708721af))

### 0.2.36 (2021-03-18)

### 0.2.35 (2021-03-18)

### 0.2.34 (2021-03-17)

### 0.2.33 (2021-03-17)

### 0.2.32 (2021-03-17)

### 0.2.31 (2021-03-17)

### 0.2.30 (2021-03-16)

### 0.2.29 (2021-03-16)

### 0.2.28 (2021-03-16)

### 0.2.27 (2021-03-16)


### Bug Fixes

* remove scope ([fffc18b](https://github.com/solana-labs/token-list/commit/fffc18b8f5fd40d3d2eaa2f8d4cf8151a972e774))

### 0.2.26 (2021-03-16)

# Changelog

All notable changes to this project will be documented in this file. See [standard-version](https://github.com/conventional-changelog/standard-version) for commit guidelines.<|MERGE_RESOLUTION|>--- conflicted
+++ resolved
@@ -2,8 +2,6 @@
 
 All notable changes to this project will be documented in this file. See [standard-version](https://github.com/conventional-changelog/standard-version) for commit guidelines.
 
-<<<<<<< HEAD
-=======
 ### 0.2.271 (2021-10-04)
 
 ### 0.2.270 (2021-09-30)
@@ -50,7 +48,6 @@
 
 ### 0.2.249 (2021-09-22)
 
->>>>>>> 8e0e0afe
 ### 0.2.248 (2021-09-22)
 
 ### 0.2.247 (2021-09-14)
