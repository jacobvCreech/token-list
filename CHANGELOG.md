# Changelog

All notable changes to this project will be documented in this file. See [standard-version](https://github.com/conventional-changelog/standard-version) for commit guidelines.

<<<<<<< HEAD
=======
### 0.2.182 (2021-07-14)

### 0.2.181 (2021-07-14)

### 0.2.180 (2021-07-14)

>>>>>>> 76c4ac05
### 0.2.179 (2021-07-14)

### 0.2.178 (2021-07-13)

### 0.2.177 (2021-07-13)

### 0.2.176 (2021-07-13)

### 0.2.175 (2021-07-13)

### 0.2.174 (2021-07-12)

### 0.2.173 (2021-07-10)

### 0.2.172 (2021-07-08)

### 0.2.171 (2021-07-06)

### 0.2.170 (2021-07-06)

### 0.2.169 (2021-07-05)

### 0.2.168 (2021-07-04)

### 0.2.167 (2021-07-04)

### 0.2.166 (2021-07-04)

### 0.2.165 (2021-07-04)

### 0.2.164 (2021-07-02)

### 0.2.163 (2021-07-02)

### 0.2.162 (2021-07-02)

### 0.2.161 (2021-07-02)


### Bug Fixes

* resolve to not be async when it is not needed ([#419](https://github.com/solana-labs/token-list/issues/419)) ([b13bb3f](https://github.com/solana-labs/token-list/commit/b13bb3faae979f18a9b763c5a02a1b61559a137e))

### 0.2.160 (2021-07-01)

### 0.2.159 (2021-07-01)

### 0.2.158 (2021-06-29)

### 0.2.157 (2021-06-28)


### Bug Fixes

* ren ([a81ec35](https://github.com/solana-labs/token-list/commit/a81ec35a35474392f90a4f01dd8de28360f46d10))

### 0.2.156 (2021-06-28)

### 0.2.155 (2021-06-28)

### 0.2.154 (2021-06-27)

### 0.2.153 (2021-06-25)

### 0.2.152 (2021-06-24)


### Features

* add tokens ([f20b31a](https://github.com/solana-labs/token-list/commit/f20b31a56604f3bf7a9bac97c67388bbea57e1b0))

### 0.2.151 (2021-06-23)

### 0.2.150 (2021-06-23)

### 0.2.149 (2021-06-23)

### 0.2.148 (2021-06-22)

### 0.2.147 (2021-06-22)

### 0.2.146 (2021-06-21)

### 0.2.145 (2021-06-19)

### 0.2.144 (2021-06-19)

### 0.2.143 (2021-06-18)

### 0.2.142 (2021-06-18)

### 0.2.141 (2021-06-18)

### 0.2.140 (2021-06-17)

### 0.2.139 (2021-06-17)

### 0.2.138 (2021-06-17)

### 0.2.137 (2021-06-17)

### 0.2.136 (2021-06-17)

### 0.2.135 (2021-06-17)

### 0.2.134 (2021-06-17)

### 0.2.133 (2021-06-17)

### 0.2.132 (2021-06-14)


### Features

* add check for duplicates ([#361](https://github.com/solana-labs/token-list/issues/361)) ([b9a5fa6](https://github.com/solana-labs/token-list/commit/b9a5fa650f2c6e4ec3f32f67bd017d48a467e47b))

### 0.2.131 (2021-06-13)

### 0.2.130 (2021-06-11)


### Features

* added ccai token to the list ([#358](https://github.com/solana-labs/token-list/issues/358)) ([f1ffb05](https://github.com/solana-labs/token-list/commit/f1ffb05165e2c2af84b6c8d709cae9e884ef41a3))

### 0.2.129 (2021-06-11)

### 0.2.128 (2021-06-10)

### 0.2.127 (2021-06-10)

### 0.2.126 (2021-06-09)

### 0.2.125 (2021-06-09)

### 0.2.124 (2021-06-09)

### 0.2.123 (2021-06-07)

### 0.2.122 (2021-06-07)

### 0.2.121 (2021-06-04)

### 0.2.120 (2021-06-02)

### 0.2.119 (2021-06-02)

### 0.2.118 (2021-05-31)

### 0.2.117 (2021-05-28)

### 0.2.116 (2021-05-28)

### 0.2.115 (2021-05-27)

### 0.2.114 (2021-05-25)

### 0.2.113 (2021-05-24)

### 0.2.112 (2021-05-24)

### 0.2.111 (2021-05-24)

### 0.2.110 (2021-05-24)

### 0.2.109 (2021-05-22)


### Features

* add sdt ([#203](https://github.com/solana-labs/token-list/issues/203)) ([b3b0362](https://github.com/solana-labs/token-list/commit/b3b03622a4d835d013b6a36376588352d66d058f))

### 0.2.108 (2021-05-22)

### 0.2.107 (2021-05-21)

### 0.2.106 (2021-05-21)

### 0.2.105 (2021-05-20)


### Features

* add cope ([#193](https://github.com/solana-labs/token-list/issues/193)) ([2b71ace](https://github.com/solana-labs/token-list/commit/2b71ace746eb04998393ca05fc6074551cdb1c82))

### 0.2.104 (2021-05-20)

### 0.2.103 (2021-05-20)

### 0.2.102 (2021-05-19)

### 0.2.101 (2021-05-19)

### 0.2.100 (2021-05-18)

### 0.2.99 (2021-05-18)

### 0.2.98 (2021-05-17)

### 0.2.97 (2021-05-17)

### 0.2.96 (2021-05-17)


### Bug Fixes

### 0.2.95 (2021-05-14)

### 0.2.94 (2021-05-14)

### 0.2.93 (2021-05-14)

### 0.2.92 (2021-05-14)

### 0.2.91 (2021-05-14)

### 0.2.90 (2021-05-14)

### 0.2.89 (2021-05-13)

### 0.2.88 (2021-05-13)

### 0.2.87 (2021-05-12)

### 0.2.86 (2021-05-12)

### 0.2.85 (2021-05-12)

### 0.2.84 (2021-05-12)

### 0.2.83 (2021-05-12)

### 0.2.82 (2021-05-12)

### 0.2.81 (2021-05-10)

### 0.2.80 (2021-05-10)

### 0.2.79 (2021-05-10)


### Features

* add pr test ([#128](https://github.com/solana-labs/token-list/issues/128)) ([8bda197](https://github.com/solana-labs/token-list/commit/8bda197c8abf81af18d78702b56d0c424efcc149))

### 0.2.78 (2021-05-10)

### 0.2.77 (2021-05-09)

### 0.2.76 (2021-05-07)

### 0.2.75 (2021-05-07)


### Bug Fixes

* FTT logo ([d61b288](https://github.com/solana-labs/token-list/commit/d61b288f2f1026c55862406acfcca3d4810775d1))

### 0.2.74 (2021-05-07)

### 0.2.73 (2021-05-07)

### 0.2.72 (2021-05-06)

### 0.2.71 (2021-05-06)

### 0.2.70 (2021-05-06)

### 0.2.69 (2021-05-06)

### 0.2.68 (2021-05-03)

### 0.2.67 (2021-04-29)


### Features

* add usd(x) serum markets to extensions ([#72](https://github.com/solana-labs/token-list/issues/72)) ([d33d687](https://github.com/solana-labs/token-list/commit/d33d687fe7378279daf1fb4e8944050c9438a781))

### 0.2.66 (2021-04-29)

### 0.2.65 (2021-04-29)

### 0.2.64 (2021-04-28)

### 0.2.63 (2021-04-28)

### 0.2.62 (2021-04-25)

### 0.2.61 (2021-04-25)

### 0.2.60 (2021-04-22)

### 0.2.59 (2021-04-21)

### 0.2.58 (2021-04-19)

### 0.2.57 (2021-04-18)


### Bug Fixes

* missing comma ([7f90d84](https://github.com/solana-labs/token-list/commit/7f90d843ee23310fb4698229c9e3b63f72a82380))

### 0.2.56 (2021-04-14)

### 0.2.55 (2021-04-12)

### 0.2.54 (2021-04-12)

### 0.2.53 (2021-04-11)

### 0.2.52 (2021-04-08)

### 0.2.51 (2021-04-03)


### Features

* update COPE logo ([1924e6f](https://github.com/solana-labs/token-list/commit/1924e6f101878a4d0b047dd01bd2a23ad57c2f68))

### 0.2.50 (2021-04-01)


### Bug Fixes

* build ([2f8be81](https://github.com/solana-labs/token-list/commit/2f8be81fe10bc25780addc0b85c4a93b6743ef7c))

### 0.2.49 (2021-04-01)


### Features

* caps ([92f4aa8](https://github.com/solana-labs/token-list/commit/92f4aa87211145944233e6aed2debb5a8108f636))

### 0.2.48 (2021-03-30)


### Features

* add ray-cope ([7dc9754](https://github.com/solana-labs/token-list/commit/7dc97542ab0ca746eac33105929eef3ff170972e))

### 0.2.47 (2021-03-30)


### Features

* format ([c0a047d](https://github.com/solana-labs/token-list/commit/c0a047d55b79746f6bc70e6bd5aa45b782972c04))

### 0.2.46 (2021-03-25)


### Features

* update test mint ([2c96b90](https://github.com/solana-labs/token-list/commit/2c96b906bc5550b138dab092d5f5d535b5ec2421))

### 0.2.45 (2021-03-25)


### Bug Fixes

* typo ([1b6ffb7](https://github.com/solana-labs/token-list/commit/1b6ffb761bf38399914b204a33aa4223df153864))

### 0.2.44 (2021-03-25)


### Features

* update test mint ([a513878](https://github.com/solana-labs/token-list/commit/a5138787f345bead30d82c78c3b6434f95474e44))

### 0.2.43 (2021-03-25)

### 0.2.42 (2021-03-22)


### Features

* add ray lp tokens ([efe4edc](https://github.com/solana-labs/token-list/commit/efe4edc9166b1fbc8da113775c91c2d5ea4f14ea))

### 0.2.41 (2021-03-22)


### Features

* update test mint ([4002d1e](https://github.com/solana-labs/token-list/commit/4002d1e5f8ba675954c7170c44375b190926c0cf))

### 0.2.40 (2021-03-21)


### Features

* add devnet tokens ([df7e9e0](https://github.com/solana-labs/token-list/commit/df7e9e074621433aca9fc6011fb48b7610476741))

### 0.2.39 (2021-03-19)


### Features

* rename wrapped USDT to wUSDT ([b5f4956](https://github.com/solana-labs/token-list/commit/b5f4956e5b7b35eef7129414924d9ce33abaf0e7))

### 0.2.38 (2021-03-18)

### 0.2.37 (2021-03-18)


### Bug Fixes

* point to master for trustwallet assets ([#35](https://github.com/solana-labs/token-list/issues/35)) ([09686e9](https://github.com/solana-labs/token-list/commit/09686e9a582071390d4243d995cf03a0708721af))

### 0.2.36 (2021-03-18)

### 0.2.35 (2021-03-18)

### 0.2.34 (2021-03-17)

### 0.2.33 (2021-03-17)

### 0.2.32 (2021-03-17)

### 0.2.31 (2021-03-17)

### 0.2.30 (2021-03-16)

### 0.2.29 (2021-03-16)

### 0.2.28 (2021-03-16)

### 0.2.27 (2021-03-16)


### Bug Fixes

* remove scope ([fffc18b](https://github.com/solana-labs/token-list/commit/fffc18b8f5fd40d3d2eaa2f8d4cf8151a972e774))

### 0.2.26 (2021-03-16)

# Changelog

All notable changes to this project will be documented in this file. See [standard-version](https://github.com/conventional-changelog/standard-version) for commit guidelines.<|MERGE_RESOLUTION|>--- conflicted
+++ resolved
@@ -2,15 +2,13 @@
 
 All notable changes to this project will be documented in this file. See [standard-version](https://github.com/conventional-changelog/standard-version) for commit guidelines.
 
-<<<<<<< HEAD
-=======
+
 ### 0.2.182 (2021-07-14)
 
 ### 0.2.181 (2021-07-14)
 
 ### 0.2.180 (2021-07-14)
 
->>>>>>> 76c4ac05
 ### 0.2.179 (2021-07-14)
 
 ### 0.2.178 (2021-07-13)
