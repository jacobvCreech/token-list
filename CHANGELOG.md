--- conflicted
+++ resolved
@@ -2,9 +2,6 @@
 
 All notable changes to this project will be documented in this file. See [standard-version](https://github.com/conventional-changelog/standard-version) for commit guidelines.
 
-<<<<<<< HEAD
-### 0.2.215 (2021-09-09)
-=======
 ### 0.2.235 (2021-09-07)
 
 ### 0.2.234 (2021-09-07)
@@ -46,7 +43,6 @@
 ### 0.2.216 (2021-08-20)
 
 ### 0.2.215 (2021-08-18)
->>>>>>> 0104d7e6
 
 ### 0.2.214 (2021-08-12)
 
